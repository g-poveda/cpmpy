--- conflicted
+++ resolved
@@ -359,11 +359,7 @@
 
     def __init__(self, arg):
         assert arg is False or arg is True
-<<<<<<< HEAD
-        super(BoolVal, self).__init__("BoolVal", [bool(arg)])
-=======
         super(BoolVal, self).__init__("boolval", [bool(arg)])
->>>>>>> 4fca1843
 
     def value(self):
         return self.args[0]

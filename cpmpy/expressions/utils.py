#!/usr/bin/env python
#-*- coding:utf-8 -*-
##
## utils.py
##
"""
Internal utilities for expression handling.

    =================
    List of functions
    =================
    .. autosummary::
        :nosignatures:

        is_int
        is_num
        is_pure_list
        is_any_list
        flatlist
        all_pairs
        argval
        eval_comparison
"""
from math import floor, ceil

import numpy as np
from collections.abc import Iterable # for _flatten
from itertools import chain, combinations

def is_int(arg):
    """ can it be interpreted as an integer? (incl bool and numpy variants)
    """
    return isinstance(arg, (bool, np.bool_, int, np.integer))
def is_num(arg):
    """ is it an int or float? (incl numpy variants)
    """
    return isinstance(arg, (bool, np.bool_, int, np.integer, float, np.floating))
def is_bool(arg):
    """ is it a boolean (incl numpy variants)
    """
    return isinstance(arg, (bool, np.bool_))
def is_boolexpr(expr):
    #boolexpr
    if hasattr(expr, 'is_bool'):
        return expr.is_bool()
    #boolean constant
    return is_bool(expr)
def is_pure_list(arg):
    """ is it a list or tuple?
    """
    return isinstance(arg, (list, tuple))
def is_any_list(arg):
    """ is it a list or tuple or numpy array?
    """
    return isinstance(arg, (list, tuple, np.ndarray))

def flatlist(args):
    """ recursively flatten arguments into one single list
    """
    return list(_flatten(args))
def _flatten(args):
    # from: https://stackoverflow.com/questions/2158395/flatten-an-irregular-list-of-lists
    # returns an iterator, not a list
    for el in args:
        if isinstance(el, Iterable) and not isinstance(el, (str, bytes)):
            yield from _flatten(el)
        else:
            yield el

def all_pairs(args):
    """ returns all pairwise combinations of elements in args
    """
    return list(combinations(args, 2))

def argval(a):
    """ returns .value() of Expression, otherwise the variable itself
        
        We check with hasattr instead of isinstance to avoid circular dependency
    """
    return a.value() if hasattr(a, "value") else a

def eval_comparison(str_op, lhs, rhs):
    """
        Internal function: evaluates the textual `str_op` comparison operator
        lhs <str_op> rhs

        Valid str_op's:
        * '=='
        * '!='
        * '>'
        * '>='
        * '<'
        * '<='

        Especially useful in decomposition and transformation functions that already involve a comparison.
    """
    if str_op == '==':
        return lhs == rhs
    elif str_op == '!=':
        return lhs != rhs
    elif str_op == '>':
        return lhs > rhs
    elif str_op == '>=':
        return lhs >= rhs
    elif str_op == '<':
        return lhs < rhs
    elif str_op == '<=':
        return lhs <= rhs
    else:
        raise Exception("Not a known comparison:", str_op)

<<<<<<< HEAD
# syntax of the form 'if b then x == 9 else x == 0' is not supported
# a little helper:
def ite(condition, if_true, if_false):
    return (condition.implies(if_true) & \
            (~condition).implies(if_false)
           )

def get_bounds(expr):
    if hasattr(expr,'get_bounds'):
        return expr.get_bounds()
    else:
        assert is_num(expr), f"All Expressions should have a get_bounds function, `{expr}`"
        return floor(expr), ceil(expr)
=======
>>>>>>> b75f5770
<|MERGE_RESOLUTION|>--- conflicted
+++ resolved
@@ -109,19 +109,10 @@
     else:
         raise Exception("Not a known comparison:", str_op)
 
-<<<<<<< HEAD
-# syntax of the form 'if b then x == 9 else x == 0' is not supported
-# a little helper:
-def ite(condition, if_true, if_false):
-    return (condition.implies(if_true) & \
-            (~condition).implies(if_false)
-           )
 
 def get_bounds(expr):
     if hasattr(expr,'get_bounds'):
         return expr.get_bounds()
     else:
         assert is_num(expr), f"All Expressions should have a get_bounds function, `{expr}`"
-        return floor(expr), ceil(expr)
-=======
->>>>>>> b75f5770
+        return floor(expr), ceil(expr)
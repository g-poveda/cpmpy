--- conflicted
+++ resolved
@@ -115,14 +115,8 @@
         """
         self.objective(expr, minimize=False)
 
-<<<<<<< HEAD
-    # solver: name of supported solver or any SolverInterface object
-    def solve(self, solver=None, time_limit=None):
-        """ Send the model to a solver and get the result
-=======
     def _create_solver(self, solver):
         """ Creates appropriate solver object
->>>>>>> f85c8e64
 
         :param solver: name of a solver to use. Run SolverLookup.solvernames() to find out the valid solver names on your system. (default: None = first available solver)
         """
@@ -213,7 +207,7 @@
             else:
                 obj_str = "maximize "
         obj_str += str(self.objective_)
-            
+
         return "Constraints:\n{}Objective: {}".format(cons_str, obj_str)
 
 
@@ -236,4 +230,3 @@
         """
         with open(fname, "rb") as f:
             return pickle.load(f)
-    
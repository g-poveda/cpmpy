from ..expressions import *
from ..variables import *

"""
Flattening a model (or individual constraints) into a normal form. See docs/behind_the_scenes.srt

- flatten_model(model): flattens constraints and objective, returns new model
- flatten_constraint(constraint): flattens the constraint, returns a list of base constraints

THIS IS ONLY A POTENTIAL STRUCTURE, not tested or run...
"""

def flatten_model(orig_model):
    from ..model import Model # otherwise circular dependency...

    """
        Receives model, returns new model where every constraint is a 'base' constraint
    """
    # the top-level constraints
    basecons = []
    for con in orig_model.constraints:
        basecons += flatten_constraint(con)

    # the objective
    if orig_model.objective is None:
        return Model(basecons) # no objective, satisfaction problem
    else:
        (newobj, newcons) = flatten_objective(orig_model.objective)
        basecons += newcons
        if orig_model.objective_max:
            return Model(basecons, maximize=newobj)
        else:
            return Model(basecons, minimize=newobj)

    return new_model


def flatten_constraint(con):
    """
        input is any expression; except is_num(), pure NumVarImpl, Operator with is_type_num() and Element with len(args)=2
        output is a list of base constraints, each base constraint is one of:
            * BoolVar
            * Operator with is_type_bool(), all args are: BoolVar
            * Operator '->' with args [boolexpr,BoolVar]
            * Operator '->' with args [Comparison,BoolVar]
            * Comparison, all args are is_num() or NumVar 
            * Comparison '==' with args [boolexpr,BoolVar]
            * Comparison '!=' with args [boolexpr,BoolVar]
            * Comparison '==' with args [numexpr,NumVar]
            * Comparison '!=' with args [numexpr,NumVar]
            * Element with len(args)==3 and args = ([NumVar], NumVar, NumVar)
            * Global, all args are: NumVar

        will return 'Error' if something is not supported
        TODO, what built-in python error is best?
    """
    # base cases
    if isinstance(con, BoolVarImpl) or isinstance(con, bool):
        return [con]
    elif is_num(con) or isinstance(con, NumVarImpl):
        raise Exception("Numeric constants or numeric variables not allowed as base constraint")

    basecons = []

    # recursively flatten list of constraints
    if is_any_list(con):
        for con_x in con:
            basecons += flatten_constraint(con_x)
        return basecons

    if isinstance(con, Operator):
        # only Boolean operators allowed as top-level constraint
        # bool: 'and'/n, 'or'/n, 'xor'/n, '->'/2
        if not con.is_bool():
            raise Exception("Operator '{}' not allowed as base constraint".format(expr.name))

        return [con] # TODO

    elif isinstance(con, Comparison):
        #allowed = {'==', '!=', '<=', '<', '>=', '>'}
        return [con] # TODO
        for lvar, rvar in zipcycle(args[0], args[1]):
            if expr.name == '==' or expr.name == '!=':
                # special case... allows some nesting of LHS
                # and a variable on RHS
                # check whether needs swap on LHS...
                return [con] # TODO
            else: # inequalities '<=', '<', '>=', '>'
                # special case... allows some nesting of LHS
                return [con] # TODO

    elif isinstance(con, Element):
        return [con] # TODO

    # rest: global constraints
    else:
        return [con] # TODO

def flatten_objective(expr):
    """
        input: expression of type:
            * is_num()
            * NumVarImpl
            * Operator with is_type_num()
            * Element with len(args)==2
        output: tuple (base_expr, base_cons) with:
            base_expr one of:
                * is_num()
                * NumVarImpl
                * Operator with is_type_num(), all args are: is_num() or NumVarImpl
                * Operator 'sum', all args are: is_num() or NumVarImpl or Operator '*'[is_num(), NumVarImpl]
                * Element with len(args)==2 and args = ([NumVar], NumVar)
            base_cons: list of flattened constraints (with flatten_constraint(con))
    """
    if is_num(expr) or isinstance(expr, NumVarImpl):
        return (expr, [])

    basecons = []
    if isinstance(expr, Operator):
        # only Numeric operators allowed
        if expr.is_bool():
            raise Exception("Boolean operator '{}' not allowed in objective".format(expr.name)) # or bug

        flat_args = [flatten_numexpr(e) for e in expr.args]
        if all(arg is flatarg[0] for (arg,flatarg) in zip(expr.args, flat_args)):
            return (expr, [])
        else:
            # one of the args was changed
            newargs = [flatarg[0] for flatarg in flat_args]
            new_expr = Operator(expr.name, newargs)
            return (new_expr, [flatarg[1] for flatarg in flat_args])

    elif isinstance(expr, Element):
        if len(expr.args) != 2:
            raise Exception("Only Element expr of type Arr[Var] allowed in objective".format(expr.name))
        flat_idx = flatten_numexpr(expr.args[1])
        flat_arr = [flatten_numexpr(e) for e in expr.args[0]]
        if flat_idx[0] is expr.args[1] and \
           all(arri is flati[0] for (arri, flati) in zip(expr.args[0],flat_arr)):
            return (expr, [])
        else:
            # one of the args was changed
            new_arr = [flati[0] for flati in flat_arr]
            new_expr = Element([new_arr, flat_idx[0]])
            new_cons = flat_idx[1] + [flati[1] for flati in flat_arr]
            return(new_expr, new_cons)

    raise Exception("Expression '{}' not allowed in objective".format(expr)) # or bug
        
def flatten_numexpr(expr):
    """
        input: expression of type:
            * is_num()
            * NumVarImpl
            * Operator with is_type_num()
            * Element with len(args)==2
        output: tuple (base_expr, base_cons) with:
            base_expr one of:
                * is_num()
                * NumVarImpl
                * Operator with is_type_num(), all args are: is_num() or NumVarImpl
                * Operator 'sum', all args are: is_num() or NumVarImpl or Operator '*'[is_num(), NumVarImpl]
                * Element with len(args)==2 and args = ([NumVar], NumVar)
            base_cons: list of flattened constraints (with flatten_constraint(con))
    """
    if is_num(expr) or isinstance(expr, NumVarImpl):
        return (expr, [])
    args = expr.args
    basecons = []
    if isinstance(expr, Operator):
        # only Numeric operators allowed
        # unary int: '-', 'abs'
        # binary int: 'sub', 'mul', 'div', 'mod', 'pow'
        # nary int: 'sum'
        if expr.is_bool():
            raise Exception("Operator '{}' not allowed as numexpr".format(expr.name))

        # TODO: actually need to flatten THIS expression (and recursively the arguments)
        
        arity = Operator.allowed[expr.name][0]
        # unary int op
        if arity == 1:
            var, bcon = flatten_numexpr(args[0])
            basecons += [bcon]
            if expr.name == 'abs':
                ivar = IntVarImpl(0, var.ub)
            else: # '-'
                ivar = IntVarImpl(-var.ub, -var.lb)

            basecons += [Operator(expr.name, [var]) == ivar]
            return ivar, basecons

        # binary int op 
        elif arity == 2:
            var1, bcon1 = flatten_numexpr(args[0])
            var2, bcon2 = flatten_numexpr(args[1])
            basecons += [bcon1, bcon2]
            if expr.name == 'mul': 
                ivar = IntVarImpl(var1.lb * var2.lb, var1.ub * var2.ub) 
            elif expr.name == 'div':
                ivar = IntVarImpl(var1.lb // var2.ub, var1.ub // var2.lb )
            elif expr.name == 'mod': 
                ivar = IntVarImpl(0, var1.ub)
            elif expr.name == 'pow':
                ivar = IntVarImpl(var1.lb ** var2.lb, var1.ub ** var2.lb)
            
            basecons += [Operator(expr.name, [var1, var2]) == ivar]
            return ivar, basecons

        else: # arity > 2 (sum)
            varrs, bcons = zip(*[flatten_numexpr(arg) for arg in args])
            basecons += [bcons] 
            lb = sum([var.lb if isinstance(var, NumVarImpl) else var for var in varrs]) 
            ub = sum([var.ub if isinstance(var, NumVarImpl) else var for var in varrs])
            ivar = IntVarImpl(lb, ub) 

            basecons += [Operator('sum', varrs) == ivar]
            return ivar, basecons
            

    elif isinstance(expr, Comparison):
        #allowed = {'==', '!=', '<=', '<', '>=', '>'}
        raise Exception("Comparison not allowed as numexpr".format(expr.name))
        return (expr, []) # TODO

    elif isinstance(expr, Element):
        # A0[A1] == A2
        return (expr, []) # TODO

    # rest: global constraints
    else:
        return (expr, []) # TODO


def __is_flatten_var(arg):
    return is_num(arg) or isinstance(arg, NumVarImpl)

def __is_nested_linexpr(subexpr):
    if __is_flatten_var(subexpr):
        return False
    if isinstance(subexpr, Operator):
        # extend definition to consider Arithmetic operator expression as valid
        return subexpr.name is 'sum' and not all([__is_flatten_var(arg) for arg in subexpr.args])
    return not all([__is_flatten_var(arg) for arg in subexpr.args])

def __check_lincons(subexpr):
    LHS, RHS = subexpr.args
    # LHS or RHS is a Var (IntVar, BoolVar, Num)
    if not (__is_flatten_var(LHS) or __is_flatten_var(RHS)):
        return False 
    
    # LHS is a Var :: RHS does not have nested expr
    elif __is_flatten_var(LHS):
        if __is_flatten_var(RHS):
            return True 
        # RHS is an LinExp and that's ok
        # as long as it does not have more nested expression 
        if any([__is_nested_linexpr(arg) for arg in RHS.args]):
            return False
        return True

    # Same logic if RHS is a Var
    #TODO: Refactor to avoid code dupcliation
    elif __is_flatten_var(RHS):
        if __is_flatten_var(LHS):
            return True 
        if any([__is_nested_linexpr(arg) for arg in LHS.args]):
            return False
        return True

    return False 

def __check_or_flip_base_const(subexpr):
    assert __check_lincons(subexpr)
    if __is_flatten_var(subexpr.args[1]):
        return subexpr
    # flip the base constraint to have 
    # BoolExp == boolvar format only 
    return Comparison(subexpr.name, subexpr.args[1], subexpr.args[0])


def flatten_boolexpr(subexpr):
    """
        input: expression of type:
            * True/False
            * BoolVar
            * Operator with is_type_bool()
            * Comparison
        output: tuple (base_expr, base_cons) with:
            base_expr one of:
                * True/False
                * BoolVar
            base_cons: list of flattened constraints (with flatten_constraint(con))
    """

    if isinstance(subexpr, BoolVarImpl) or isinstance(subexpr, bool):
        # base case: single boolVar
        return (subexpr, [])

    if isinstance(subexpr, Comparison):
<<<<<<< HEAD
        allowed = {'>','<','<=','>=','==','!='}
        if subexpr.name in allowed and __check_lincons(subexpr):
            # Base case: already in base constraint form
            if is_num(args[0]) or is_num(args[1]):
                bvar = BoolVarImpl()
                base_cons += [subexpr == bvar]
            else:
                bvar = args[0] if __is_flatten_var(args[0]) else args[1]
                base_cons += [ __check_or_flip_base_const(subexpr)]
            return (bvar, base_cons)

        # recursive calls to LHS, RHS
        elif any([isinstance(arg, Operator) for arg in args]):
            # we might have a numexp to flatten
            (var1, bco1) = flatten_numexpr(args[0])
            (var2, bco2) = flatten_numexpr(args[1])

        else:
            (var1, bco1) = flatten_boolexpr(args[0])
            (var2, bco2) = flatten_boolexpr(args[1])
        bvar = BoolVarImpl()
        base_cons += [bco1, bco2]
        base_cons += [Comparison(subexpr.name, var1, var2) == bvar]
        return (bvar, base_cons)
=======
        args = subexpr.args
        if __is_flatten_var(args[0]) and __is_flatten_var(args[1]):
            # base constraint, no need to flatten children
            bvar = BoolVarImpl()
            return (bvar, [subexpr == bvar])
        else:
            # TODO: special case of <expr> == 0
            #bvar = args[0] if __is_flatten_var(args[0]) else args[1]
            #base_cons = [ __check_or_flip_base_const(subexpr)]

            # recursively flatten children
            (var1, bco1) = flatten_boolexpr(args[0])
            (var2, bco2) = flatten_boolexpr(args[1])
            newcomp = Comparison(subexpr.name, var1, var2)
            bvar = BoolVarImpl()
            return (bvar, [newcomp == bvar]+bco1+bco2)
>>>>>>> 20bd890d

    elif isinstance(subexpr, Operator):
        # apply De Morgan's transform for "implies"
        if subexpr.name is '->':
            return flatten_boolexpr(~args[0] | args[1])

        if isinstance(args[0], BoolVarImpl) and isinstance(args[1], BoolVarImpl):
            bvar = BoolVarImpl()
            return (bvar, [subexpr == bvar])

        
        if subexpr.is_bool():

            # nested AND, OR
            # recurisve function call to LHS and RHS
            # XXX: merge nested AND at top level
            (var1, bco1) = flatten_boolexpr(args[0])
            (var2, bco2) = flatten_boolexpr(args[1])
            bvar = BoolVarImpl()
            base_cons += [bco1, bco2]
            base_cons += [Operator(subexpr.name, [var1, var2]) == bvar]
            return (bvar, base_cons)
        
        else:
            # we might have an numexp to flatten
            (var1, bco1) = flatten_numexpr(args[0])
            (var2, bco2) = flatten_numexpr(args[1])
            ivar = BoolVarImpl()
            base_cons += [bco1, bco2]
            base_cons += [Operator(subexpr.name, [var1, var2]) == bvar]
            return (bvar, base_cons)


    

    <|MERGE_RESOLUTION|>--- conflicted
+++ resolved
@@ -298,32 +298,6 @@
         return (subexpr, [])
 
     if isinstance(subexpr, Comparison):
-<<<<<<< HEAD
-        allowed = {'>','<','<=','>=','==','!='}
-        if subexpr.name in allowed and __check_lincons(subexpr):
-            # Base case: already in base constraint form
-            if is_num(args[0]) or is_num(args[1]):
-                bvar = BoolVarImpl()
-                base_cons += [subexpr == bvar]
-            else:
-                bvar = args[0] if __is_flatten_var(args[0]) else args[1]
-                base_cons += [ __check_or_flip_base_const(subexpr)]
-            return (bvar, base_cons)
-
-        # recursive calls to LHS, RHS
-        elif any([isinstance(arg, Operator) for arg in args]):
-            # we might have a numexp to flatten
-            (var1, bco1) = flatten_numexpr(args[0])
-            (var2, bco2) = flatten_numexpr(args[1])
-
-        else:
-            (var1, bco1) = flatten_boolexpr(args[0])
-            (var2, bco2) = flatten_boolexpr(args[1])
-        bvar = BoolVarImpl()
-        base_cons += [bco1, bco2]
-        base_cons += [Comparison(subexpr.name, var1, var2) == bvar]
-        return (bvar, base_cons)
-=======
         args = subexpr.args
         if __is_flatten_var(args[0]) and __is_flatten_var(args[1]):
             # base constraint, no need to flatten children
@@ -340,7 +314,6 @@
             newcomp = Comparison(subexpr.name, var1, var2)
             bvar = BoolVarImpl()
             return (bvar, [newcomp == bvar]+bco1+bco2)
->>>>>>> 20bd890d
 
     elif isinstance(subexpr, Operator):
         # apply De Morgan's transform for "implies"

<<<<<<< HEAD
from . import *
from ..expressions import *
from ..globalconstraints import *
from ..variables import *
from ..model_tools.flatten_model import *
from itertools import cycle

def zipcycle(vars1, vars2):
    v1 = [vars1] if not is_any_list(vars1) else vars1
    v2 = [vars2] if not is_any_list(vars2) else vars2
    return zip(v1, cycle(v2)) if len(v2) < len(v1) else zip(cycle(v1), v2)
=======
#!/usr/bin/env python
#-*- coding:utf-8 -*-
##
## ortools_python.py
##

from .solver_interface import SolverInterface, SolverStatus, ExitStatus
from ..model_tools.get_variables import get_variables
from ..expressions import Comparison, Expression, Operator, Element
>>>>>>> 574b2b82

class ORToolsPython(SolverInterface):
    """
    Interface to the python 'ortools' API

    Requires that the 'ortools' python package is installed:
    $ pip install ortools

    Creates the following attributes:
    _model: the ortools.sat.python.cp_model.CpModel() created by _model()
    _solver: the ortools cp_model.CpSolver() instance used in solve()
    """

    def __init__(self):
        self.name = "ortools"

    def supported(self):
        try:
            import ortools
            return True
        except ImportError as e:
            return False

    def make_model(self, cpm_model):
        from ortools.sat.python import cp_model as ort

        # Constraint programming engine
        self._model = ort.CpModel()

        # transform into flattened model
        flat_model = flatten_model(cpm_model)

        # Create corresponding solver variables
        self.varmap = dict() # cppy var -> solver var
        modelvars = get_variables(flat_model)
        for var in modelvars:
            if isinstance(var, BoolVarImpl):
                revar = self._model.NewBoolVar(str(var.name))
            elif isinstance(var, IntVarImpl):
                revar = self._model.NewIntVar(var.lb, var.ub, str(var.name))
            self.varmap[var] = revar

        # post the (flat) constraint expressions to the solver
        for con in flat_model.constraints:
            self.post_expression(con)

        # the objective
        if flat_model.objective is None:
            pass # no objective, satisfaction problem
        else:
            obj = self.convert_expression(flat_model.objective)
            if flat_model.objective_max:
                self._model.Maximize(obj)
            else:
                self._model.Minimize(obj)

        return self._model

    def solve(self, cpm_model, num_workers=1):
        if not self.supported():
            raise "Install the python 'ortools' package to use this '{}' solver interface".format(self.name)
        from ortools.sat.python import cp_model as ort

<<<<<<< HEAD
        # store original vars (before flattening)
        original_vars = get_variables(cpm_model)
=======
        # create model (TODO: how to start from other model?)
        self.ort_model = self.make_model(cpmpy_model)
>>>>>>> 574b2b82

        # create model
        self._model = self.make_model(cpm_model)
        # solve the instance
        self.ort_solver = ort.CpSolver()
        self.ort_solver.parameters.num_search_workers = num_workers # increase for more efficiency (parallel)
        self.ort_status = self.ort_solver.Solve(self._model)

        # translate status
        my_status = SolverStatus()
        my_status.solver_name = self.name
        if self.ort_status == ort.FEASIBLE:
            my_status.status = ExitStatus.FEASIBLE
        elif self.ort_status == ort.OPTIMAL:
            my_status.status = ExitStatus.OPTIMAL
        elif self.ort_status == ort.INFEASIBLE:
            my_status.status = ExitStatus.UNSATISFIABLE
        else:
<<<<<<< HEAD
            raise NotImplementedError
        solstats.runtime = self._solver.WallTime()

        if self._status == ort.FEASIBLE or self._status == ort.OPTIMAL:
            # fill in variables
            for var in original_vars:
                var._value = self._solver.Value(self.varmap[var])
=======
            raise NotImplementedError # a new status type was introduced, please report on github
        # TODO, runtime?

        if self.ort_status == ort.FEASIBLE or self.ort_status == ort.OPTIMAL:
            # TODO smth with enumerating the python vars and filling them
            # TODO, use a decorator for .value again so that can look like propety but is function
            # fill in variables
            modelvars = get_variables(model)
            #for name,var in self.vardict:
            #    pass
            for var in modelvars:
                var.set_value(self.ort_solver.Value(var)) # not sure this will work

        return my_status
>>>>>>> 574b2b82


    # for subexpressions (variables, lists and linear expressions)
    def convert_expression(self, expr):
        # python constants
        if is_num(expr):
            return expr

        # list
        if is_any_list(expr):
            return [self.convert_expression(e) for e in expr]

        # decision variables, check in varmap
        if isinstance(expr, NumVarImpl): # BoolVarImpl is subclass of NumVarImpl
            return self.varmap[expr]

        # ~B
        # XXX should we implement NegBoolView instead?
        if isinstance(expr, Comparison) and expr.name == '==' and \
           isinstance(expr.args[0], BoolVarImpl) and expr.args[1] == 0:
            return self.varmap[expr.args[0]].Not()

        if isinstance(expr, Operator):
            # bool: 'and'/n, 'or'/n, 'xor'/n, '->'/2
            # unary int: '-', 'abs'
            # binary int: 'sub', 'mul', 'div', 'mod', 'pow'
            # nary int: 'sum'
            args = [self.convert_expression(e) for e in expr.args]
            if expr.name == 'and':
                return all(args)
            elif expr.name == 'or':
                return any(args)
            elif expr.name == 'xor':
                raise Exception("or-tools translation: XOR probably illegal as subexpression")
            elif expr.name == '->':
                # when part of subexpression: can not use .OnlyEnforceIf() (I think)
                # so convert to -a | b
                return args[0].Not() | args[1]
            elif expr.name == '-':
                return -args[0]
            elif expr.name == 'abs':
                return abs(args[0])
            if expr.name == 'sub':
                return args[0] - args[1]
            elif expr.name == 'mul':
                return args[0] * args[1]
            elif expr.name == 'div':
                return args[0] / args[1]
            elif expr.name == 'mod':
                return args[0] % args[1]
            elif expr.name == 'pow':
                return args[0] ** args[1]
            elif expr.name == 'sum':
                return sum(args)

        raise NotImplementedError # should not reach this... please report on github
        # there might be an Element expression here... need to add flatten rule then?

    def post_expression(self, expr):
        # base case
        if isinstance(expr, BoolVarImpl):
            print(type(expr), expr, self.varmap[expr])
            self._model.AddBoolOr( [self.varmap[expr]] )

        # recursively convert arguments (subexpressions)
        args = [self.convert_expression(e) for e in expr.args]
        
        # standard expressions: comparison, operator, element
        if isinstance(expr, Comparison):
            #allowed = {'==', '!=', '<=', '<', '>=', '>'}
            #XXX refactor decomposition into constructor of Comparison()?
            for lvar, rvar in zipcycle(args[0], args[1]):
                if expr.name == '==':
                    # XXX this might break for 'reification' of constraints...
                    # will have to add two-sided .OnlyEnforceIf() then?
                    # if you get an error here, please report on github
                    self._model.Add(lvar == rvar)
                elif expr.name == '!=':
                    self._model.Add( lvar != rvar )
                elif expr.name == '<=':
                    self._model.Add( lvar <= rvar )
                elif expr.name == '<':
                    self._model.Add( lvar < rvar )
                elif expr.name == '>=':
                    self._model.Add( lvar >= rvar )
                elif expr.name == '>':
                    self._model.Add( lvar > rvar )

        elif isinstance(expr, Operator):
            # bool: 'and'/n, 'or'/n, 'xor'/n, '->'/2
            # unary int: '-', 'abs'
            # binary int: 'sub', 'mul', 'div', 'mod', 'pow'
            # nary int: 'sum'

            # two special cases:
            #    '->' with .onlyEnforceIf()
            #    'xor' does not have subexpression form
            # all others: add( subexpression )
            if expr.name == '->':
                # XXX we might have to do some sort of flattening here if RHS is not BoolVar...
                # or-tools will raise error if invalid LHS (or RHS)
                args = [self.convert_expression(e) for e in expr.args]
                self._model.Add( args[0] ).OnlyEnforceIf(args[1])
            elif expr.name == 'xor':
                args = [self.convert_expression(e) for e in expr.args]
                self._model.AddBoolXor(args)
            else:
                self._model.Add( self.convert_expression(expr) )

        elif isinstance(expr, Element):
            # A0[A1] == A2 --> AddElement(A1, A0, A2)
            args = [self.convert_expression(e) for e in expr.args]
            return self._model.AddElement(args[1], args[0], args[2])
        

        # rest: global constraints
        elif expr.name == 'alldifferent':
           self._model.AddAllDifferent(args) 

        else:
            # TODO no mapping to this global constraint, try decomposition?
            if expr.name == 'circuit':
                dec = flatten_constraint(decompose_circuit(expr))
                for constr in dec:
                    self.post_expression(constr)

            else:
                raise NotImplementedError # if you reach this... please report on github
        
<|MERGE_RESOLUTION|>--- conflicted
+++ resolved
@@ -1,16 +1,3 @@
-<<<<<<< HEAD
-from . import *
-from ..expressions import *
-from ..globalconstraints import *
-from ..variables import *
-from ..model_tools.flatten_model import *
-from itertools import cycle
-
-def zipcycle(vars1, vars2):
-    v1 = [vars1] if not is_any_list(vars1) else vars1
-    v2 = [vars2] if not is_any_list(vars2) else vars2
-    return zip(v1, cycle(v2)) if len(v2) < len(v1) else zip(cycle(v1), v2)
-=======
 #!/usr/bin/env python
 #-*- coding:utf-8 -*-
 ##
@@ -20,7 +7,11 @@
 from .solver_interface import SolverInterface, SolverStatus, ExitStatus
 from ..model_tools.get_variables import get_variables
 from ..expressions import Comparison, Expression, Operator, Element
->>>>>>> 574b2b82
+
+def zipcycle(vars1, vars2):
+    v1 = [vars1] if not is_any_list(vars1) else vars1
+    v2 = [vars2] if not is_any_list(vars2) else vars2
+    return zip(v1, cycle(v2)) if len(v2) < len(v1) else zip(cycle(v1), v2)
 
 class ORToolsPython(SolverInterface):
     """
@@ -84,16 +75,11 @@
             raise "Install the python 'ortools' package to use this '{}' solver interface".format(self.name)
         from ortools.sat.python import cp_model as ort
 
-<<<<<<< HEAD
         # store original vars (before flattening)
         original_vars = get_variables(cpm_model)
-=======
-        # create model (TODO: how to start from other model?)
-        self.ort_model = self.make_model(cpmpy_model)
->>>>>>> 574b2b82
 
         # create model
-        self._model = self.make_model(cpm_model)
+        self.ort_model = self.make_model(cpm_model)
         # solve the instance
         self.ort_solver = ort.CpSolver()
         self.ort_solver.parameters.num_search_workers = num_workers # increase for more efficiency (parallel)
@@ -109,30 +95,15 @@
         elif self.ort_status == ort.INFEASIBLE:
             my_status.status = ExitStatus.UNSATISFIABLE
         else:
-<<<<<<< HEAD
-            raise NotImplementedError
+            raise NotImplementedError # a new status type was introduced, please report on github
         solstats.runtime = self._solver.WallTime()
 
-        if self._status == ort.FEASIBLE or self._status == ort.OPTIMAL:
+        if self.ort_status == ort.FEASIBLE or self.ort_status == ort.OPTIMAL:
             # fill in variables
             for var in original_vars:
                 var._value = self._solver.Value(self.varmap[var])
-=======
-            raise NotImplementedError # a new status type was introduced, please report on github
-        # TODO, runtime?
-
-        if self.ort_status == ort.FEASIBLE or self.ort_status == ort.OPTIMAL:
-            # TODO smth with enumerating the python vars and filling them
-            # TODO, use a decorator for .value again so that can look like propety but is function
-            # fill in variables
-            modelvars = get_variables(model)
-            #for name,var in self.vardict:
-            #    pass
-            for var in modelvars:
-                var.set_value(self.ort_solver.Value(var)) # not sure this will work
 
         return my_status
->>>>>>> 574b2b82
 
 
     # for subexpressions (variables, lists and linear expressions)

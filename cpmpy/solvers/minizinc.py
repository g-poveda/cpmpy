--- conflicted
+++ resolved
@@ -33,12 +33,8 @@
 """
 
 import numpy as np
-<<<<<<< HEAD
-from datetime import timedelta  # for mzn's timeout
-=======
 import sys
 from datetime import timedelta # for mzn's timeout
->>>>>>> 64be1293
 from .solver_interface import SolverInterface, ExitStatus, SolverStatus
 from ..transformations.get_variables import get_variables_model, get_variables
 from ..expressions.variables import _NumVarImpl, _IntVarImpl, _BoolVarImpl, NegBoolView
@@ -140,6 +136,23 @@
         if not is_any_list(cons):
             cons = [cons]
 
+    def _pre_solve(self, time_limit=None, **kwargs):
+        """ shared by solve() and solveAll() """
+        import minizinc
+
+        # set time limit?
+        if time_limit is not None:
+            kwargs['timeout'] = timedelta(seconds=time_limit)
+
+        # hack, we need to add the objective in a way that it can be changed
+        # later, so make copy of the mzn_model
+        copy_model = self.mzn_model.__copy__() # it is implemented
+        copy_model.add_string(self.mzn_txt_solve)
+        # Transform Model into an instance
+        mzn_inst = minizinc.Instance(self.mzn_solver, copy_model)
+
+        kwargs['output-time'] = True # required for time getting
+        return (kwargs, mzn_inst)
         # we can't unpack lists in convert_expression, so must do it upfront
         # and can't make assumptions on '.flat' existing either...
         cons = flatlist(cons)
@@ -156,7 +169,6 @@
         # do not add it to the model, support only one 'solve' entry
         self.mzn_txt_solve = "solve minimize {};\n".format(self._convert_expression(expr))
 
-<<<<<<< HEAD
     def maximize(self, expr):
         """
             Maximize the given objective function
@@ -165,25 +177,6 @@
         """
         # do not add it to the model, support only one 'solve' entry
         self.mzn_txt_solve = "solve maximize {};\n".format(self._convert_expression(expr))
-=======
-    def _pre_solve(self, time_limit=None, **kwargs):
-        """ shared by solve() and solveAll() """
-        import minizinc
-
-        # set time limit?
-        if time_limit is not None:
-            kwargs['timeout'] = timedelta(seconds=time_limit)
-
-        # hack, we need to add the objective in a way that it can be changed
-        # later, so make copy of the mzn_model
-        copy_model = self.mzn_model.__copy__() # it is implemented
-        copy_model.add_string(self.mzn_txt_solve)
-        # Transform Model into an instance
-        mzn_inst = minizinc.Instance(self.mzn_solver, copy_model)
-
-        kwargs['output-time'] = True # required for time getting
-        return (kwargs, mzn_inst)
->>>>>>> 64be1293
 
     def solve(self, time_limit=None, **kwargs):
         """
@@ -220,18 +213,6 @@
                 print("Warning: multiple solutions found, only returning last one")
                 mznsol = mznsol[-1]
 
-<<<<<<< HEAD
-        # hack, we need to add the objective in a way that it can be changed
-        # later, so make copy of the mzn_model
-        copy_model = self.mzn_model.__copy__()  # it is implemented
-        copy_model.add_string(self.mzn_txt_solve)
-        # Transform Model into an instance
-        mzn_inst = minizinc.Instance(self.mzn_solver, copy_model)
-
-        # Solve the instance
-        kwargs['output-time'] = True  # required for time getting
-        mzn_result = mzn_inst.solve(**kwargs)  # all_solutions=True)
-=======
             # fill in variables
             for var in self.user_vars:
                 varname = self.clean_varname(var.name)
@@ -242,7 +223,6 @@
 
             # translate objective (if any, otherwise None)
             self.objective_value_ = mzn_result.objective
->>>>>>> 64be1293
 
         # handle status
         self._post_solve(mzn_result)
@@ -251,7 +231,7 @@
     def _post_solve(self, mzn_result):
         """ shared by solve() and solveAll() """
         import minizinc
-        
+
         mzn_status = mzn_result.status
         # translate status
         self.cpm_status = SolverStatus(self.name)
@@ -276,26 +256,6 @@
         if 'time' in mzn_result.statistics:
             self.cpm_status.runtime = mzn_result.statistics['time']  # --output-time
 
-<<<<<<< HEAD
-        # translate solution values (of original vars only)
-        self.objective_value_ = None
-        has_sol = self._solve_return(self.cpm_status)
-        if has_sol:
-            # runtime
-            mznsol = mzn_result.solution
-            if is_any_list(mznsol):
-                print("Warning: multiple solutions found, only returning last one")
-                mznsol = mznsol[-1]
-            self.cpm_status.runtime = mzn_result.statistics['time'].total_seconds()
-
-            # fill in variables
-            for var in self.user_vars:
-                varname = self.clean_varname(var.name)
-                if hasattr(mznsol, varname):
-                    var._value = getattr(mznsol, varname)
-                else:
-                    print("Warning, no value for ", varname)
-=======
         return self.cpm_status
 
     async def _solveAll(self, display=None, time_limit=None, solution_limit=None, **kwargs):
@@ -321,7 +281,7 @@
                         var._value = getattr(mznsol, varname)
                     else:
                         print("Warning, no value for ",varname)
-            
+
                 # and the actual displaying
                 if isinstance(display, Expression):
                     print(display.value())
@@ -329,16 +289,12 @@
                     print([v.value() for v in display])
                 else:
                     display() # callback
->>>>>>> 64be1293
 
             # count and stop
             solution_count += 1
             if solution_count == solution_limit:
                 break
 
-<<<<<<< HEAD
-        return has_sol
-=======
             # add nogood on the user variables
             self += any([v != v.value() for v in self.user_vars])
 
@@ -346,7 +302,6 @@
         self._post_solve(mzn_result)
 
         return solution_count
->>>>>>> 64be1293
 
     def objective_value(self):
         """
@@ -361,6 +316,9 @@
             Transforms the variable into a minizinc-string
             Returns minizinc-friendly name of var
         """
+        if is_num(cpm_var):
+            return cpm_var
+
         if cpm_var not in self._varmap:
             mzn_var = self.clean_varname(cpm_var.name)
             self._varmap[cpm_var] = mzn_var
@@ -415,9 +373,7 @@
             # default
             if isinstance(expr, NegBoolView):
                 return "not " + self.solver_var(expr._bv)
-            if isinstance(expr, _NumVarImpl):
-                return self.solver_var(expr)
-            return str(expr)
+            return self.solver_var(expr)
 
         # table(vars, tbl): no [] nesting of args, and special table output...
         if expr.name == "table":
@@ -458,8 +414,8 @@
             # very special case: weighted sum (before 2-ary)
             if expr.name == 'wsum':
                 # I don't think there is a more direct way unfortunately
-                w = [self.convert_expression(wi) for wi in expr.args[0]]
-                x = [self.convert_expression(xi) for xi in expr.args[1]]
+                w = [self._convert_expression(wi) for wi in expr.args[0]]
+                x = [self._convert_expression(xi) for xi in expr.args[1]]
                 args_str = [f"{wi}*{xi}" for wi,xi in zip(w,x)]
                 return "{}([{}])".format("sum", ",".join(args_str))
 
@@ -521,7 +477,7 @@
         """
         # XXX: check that no objective function??
         import asyncio
-        
+
         # HAD TO DEFINE OUR OWN ASYNC HANDLER
         coroutine = self._solveAll(display=display, time_limit=time_limit,
                                     solution_limit=solution_limit, **kwargs)

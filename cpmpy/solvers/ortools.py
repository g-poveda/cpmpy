--- conflicted
+++ resolved
@@ -411,12 +411,8 @@
                     b = self.solver_var(lhs.args[0])
                     return self.ort_model.AddMultiplicationEquality(ortrhs, [b,b])
                 elif hasattr(lhs,'decompose_comparison'):
-<<<<<<< HEAD
-                    #decompose a numerical global constraint that is not natively supported (ie count)
-=======
                     # decompose a numerical global constraint that is not natively supported (ie count)
                     # XXX should become part of a generic transformation?
->>>>>>> e7300f92
                     self += lhs.decompose_comparison(cpm_expr.name, cpm_expr.args[1])
                     return None
             raise NotImplementedError(

--- conflicted
+++ resolved
@@ -294,29 +294,6 @@
                     raise NotImplementedError("Only 'or' operator supported by CPM_pysat for now (more possible with aiger, contact us on github")
             elif isinstance(con, Comparison):
                 # only handle cardinality encodings
-<<<<<<< HEAD
-                if isinstance(con.args[0], Operator) and con.args[0].name == "sum":
-                    if all(isinstance(v, _BoolVarImpl) for v in con.args[0].args):
-                        lits = [self.pysat_var(var) for var in con.args[0].args]
-                        bound = con.args[1]
-                        if con.name == "<":
-                            atmost = CardEnc.atmost(lits=lits, bound=bound - 1)
-                            cnf.extend(atmost.clauses)
-                        elif con.name == "<=":
-                            atmost = CardEnc.atmost(lits=lits, bound=bound)
-                            cnf.extend(atmost.clauses)
-                        elif con.name == ">=":
-                            atleast = CardEnc.atleast(lits=lits, bound=bound)
-                            cnf.extend(atleast.clauses)
-                        elif con.name == ">":
-                            atleast = CardEnc.atleast(lits=lits, bound=bound+1)
-                            cnf.extend(atleast.clauses)
-                        elif con.name == "==":
-                            equals = CardEnc.equals(lits=lits, bound=bound)
-                            cnf.extend(equals.clauses)
-                        else:
-                            raise NotImplementedError(f"operation {con} not supported by CPM_pysat")
-=======
                 if isinstance(con.args[0], Operator) and con.args[0].name == "sum" and all(isinstance(v, _BoolVarImpl) for v in con.args[0].args):
                     lits = [self.pysat_var(var) for var in con.args[0].args]
                     bound = con.args[1]
@@ -353,7 +330,6 @@
                         cnf.extend(atleast)
                         ## add ~all([bv1, bv2]) <=> (~bv1 | ~bv2)
                         cnf.append([-bv1, -bv2])
->>>>>>> 1527c3c6
                     else:
                         raise NotImplementedError(f"Weighted sum {con} not supported yet by CPM_pysat")
                 else:

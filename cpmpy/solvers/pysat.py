#!/usr/bin/env python
#-*- coding:utf-8 -*-
##
## pysat.py
##
"""
    Interface to PySAT's API

    This solver can be used if the model only has Boolean variables,
    and only logical constraints (and,or,xor,implies,==,!=)

    ===============
    List of classes
    ===============

    .. autosummary::
        :nosignatures:

        CPM_pysat
"""
from .solver_interface import SolverInterface, SolverStatus, ExitStatus
from ..expressions.core import *
from ..expressions.variables import _BoolVarImpl, NegBoolView, boolvar
from ..expressions.utils import is_any_list
from ..transformations.get_variables import get_variables_model
from ..transformations.to_cnf import to_cnf

class CPM_pysat(SolverInterface):
    """
    Interface to PySAT's API

    Requires that the 'python-sat' python package is installed:
    $ pip install python-sat

    See detailed installation instructions at:
    https://pysathq.github.io/installation.html

    Creates the following attributes:
    user_vars: variables in the original (unflattened) model (for reverse mapping the values after solve)
    pysat_vpool: a pysat.formula.IDPool for the variable mapping
    pysat_solver: a pysat.solver.Solver() (default: glucose4)
    cpm_status: the corresponding CPMpy status
    """

    @staticmethod
    def supported():
        try:
            import pysat
            # there is actually a non-related 'pysat' package
            # while we need the 'python-sat' package, some more checks:
            from pysat.formula import IDPool
            from pysat.solvers import Solver
            return True
        except ImportError as e:
            return False

    @staticmethod
    def solvernames():
        """
            Returns solvers supported by PySAT on your system
        """
        from pysat.solvers import SolverNames
        names = []
        for name, attr in vars(SolverNames).items():
            if not name.startswith('__') and isinstance(attr, tuple):
                if name not in attr:
                    name = attr[-1]
                names.append(name)
        return names

    def __init__(self, cpm_model=None, solver=None):
        """
        Constructor of the solver object

        Requires a CPMpy model as input, and will create the corresponding
        PySAT clauses and solver object

        WARNING: CPMpy uses 'model' to refer to a constraint specification,
        the PySAT docs use 'model' to refer to a solution.

        Only supports satisfaction problems (no objective)

        Arguments:
        - cpm_model: a CPMpy Model()
        - solver: name of the pysat solver, e.g. glucose4
            see .solvernames() to get the list of available solver(names)
        """
        if not self.supported():
            raise Exception("CPM_pysat: Install the python 'python-sat' package to use this solver interface (NOT the 'pysat' package!)")
        if cpm_model and cpm_model.objective is not None:
            raise Exception("CPM_pysat: only satisfaction, does not support an objective function")
        from pysat.formula import IDPool
        from pysat.solvers import Solver

        super().__init__(cpm_model, solver)

        # determine solvername, set cpmpy name
        solvername = solver
        if solver is None or solvername == 'pysat':
            # default solver
            solvername = "glucose4" # something recent...
        elif solvername.startswith('pysat:'):
            solvername = solvername[6:] # strip 'pysat:'
        self.name = "pysat:"+solvername

        # ID pool of variables
        self.pysat_vpool = IDPool()

        if cpm_model is None:
            self.user_vars = []
            from pysat.formula import CNF
            cnf = CNF()
        else:
            # store original vars
            self.user_vars = get_variables_model(cpm_model)

            # create constraint model (list of clauses)
            cnf = self.make_cnf(cpm_model)

        # create the solver instance
        self.pysat_solver = Solver(bootstrap_with=cnf.clauses, use_timer=True, name=solvername)

    def pysat_var(self, cpm_var):
        """
            Transforms cpm_var into CNF literal using self.pysat_vpool
            (positive or negative integer)
        """
        if isinstance(cpm_var, NegBoolView):
            # just a view, get actual var identifier, return -id
            return -self.pysat_vpool.id(cpm_var._bv.name)
        elif isinstance(cpm_var, _BoolVarImpl):
            return self.pysat_vpool.id(cpm_var.name)
        else:
            raise NotImplementedError(f"CPM_pysat: variable {cpm_var} not supported")

    def __add__(self, cpm_con):
        """
        Direct solver access constraint addition,
        immediately adds the constraint to PySAT

        Note that we don't store the resulting cpm_model, we translate
        directly to the ort_model

        :param cpm_con CPMpy constraint, or list thereof
        :type cpm_con (list of) Expression(s)
        """
        # base case, just var or ~var
        if isinstance(cpm_con, _BoolVarImpl):
            self.pysat_solver.add_clause([ self.pysat_var(cpm_con) ])
        else:
            cpm_con = to_cnf(cpm_con)
            for con in cpm_con:
                if isinstance(con, Operator) and con.name == 'or':
                    self.pysat_solver.add_clause([ self.pysat_var(var) for var in con.args ])
                else:
                    raise NotImplementedError("PySAT: to_cnf create non-clause constraint",con)

        return self


    def solution_hint(self, cpm_vars, vals):
        """
        PySAT supports warmstarting the solver with a feasible solution

        In PySAT, this is called setting the 'phases' or the 'polarities' of literals

        :param cpm_vars: list of CPMpy variables
        :param vals: list of (corresponding) values for the variables
        """
        literals = []
        for (cpm_var, val) in zip(cpm_vars, vals):
            lit = self.pysat_var(cpm_var)
            if val:
                # true, so positive literal
                literals.append(lit)
            else:
                # false, so negative literal
                literals.append(-lit)
        self.pysat_solver.set_phases(literals)


    def solve(self, time_limit=None, assumptions=None):
        """
            Call the PySAT solver

            Arguments:
            - time_limit:  maximum solve time in seconds (float, optional)
            - assumptions: list of CPMpy Boolean variables that are assumed to be true.
                           For use with s.get_core(): if the model is UNSAT, get_core() returns a small subset of assumption variables that are unsat together.
                           Note: the PySAT interface is statefull, so you can incrementally call solve() with assumptions and it will reuse learned clauses
        """

        # set time limit?
        if time_limit is not None:
            raise NotImplementedError("Didn't get to it yet, see pysat.solver.interrupt() for an example of what to implement")

        if assumptions is None:
            pysat_assum_vars = [] # default if no assumptions
        else:
            pysat_assum_vars = [self.pysat_var(v) for v in assumptions]
            self.assumption_vars = assumptions

        pysat_status = self.pysat_solver.solve(assumptions=pysat_assum_vars)

        return self._after_solve(pysat_status)

    def _after_solve(self, pysat_status):
        """
            To be called immediately after calling pysat solve() or solve_limited()
            Translate pysat status and variable values to CPMpy corresponding things

            - pysat_status: Boolean or None
        """

        # translate exit status
        self.cpm_status = SolverStatus(self.name)
        if pysat_status is True:
            self.cpm_status.exitstatus = ExitStatus.FEASIBLE
        elif pysat_status is False:
            self.cpm_status.exitstatus = ExitStatus.UNSATISFIABLE
        elif pysat_status is None:
            # can happen when timeout is reached...
            self.cpm_status.exitstatus = ExitStatus.UNKNOWN
        else: # another?
            raise NotImplementedError(pysat_status) # a new status type was introduced, please report on github

        # translate runtime
        self.cpm_status.runtime = self.pysat_solver.time()

        # translate solution values (of original vars only)
        if self.cpm_status.exitstatus == ExitStatus.FEASIBLE:
            sol = frozenset(self.pysat_solver.get_model()) # to speed up lookup
            # fill in variables
            for cpm_var in self.user_vars:
                lit = self.pysat_var(cpm_var)
                if lit in sol:
                    cpm_var._value = True
                elif -lit in sol:
                    cpm_var._value = False
                else:
                    # not specified...
                    cpm_var._value = None
                    pass

        return self._solve_return(self.cpm_status)


    def get_core(self):
        """
            For use with s.solve(assumptions=[...]). Only meaningful if the solver returned UNSAT. In that case, get_core() returns a small subset of assumption variables that are unsat together.

            CPMpy will return only those variables that are False (in the UNSAT core)

            Note that there is no guarantee that the core is minimal, though this interface does open up the possibility to add more advanced Minimal Unsatisfiabile Subset algorithms on top. All contributions welcome!
        """
        assert hasattr(self, 'assumption_vars'), "get_core(): requires a list of assumption variables, e.g. s.solve(assumptions=[...])"
        assert (self.cpm_status.exitstatus == ExitStatus.UNSATISFIABLE), "get_core(): solver must return UNSAT"

        assum_idx = frozenset(self.pysat_solver.get_core()) # to speed up lookup

        return [v for v in self.assumption_vars if self.pysat_var(v) in assum_idx]

    def make_cnf(self, cpm_model):
        """
            Makes a pysat.formulae CNF out of 
            a CPMpy model (only supports clauses for now)

            Typically only needed for internal use
        """
        from pysat.formula import CNF
        from pysat.card import CardEnc

        # check only BoolVarImpl (incl. NegBoolView)
        for var in get_variables_model(cpm_model):
            if not isinstance(var, _BoolVarImpl):
                raise NotImplementedError("Non-Boolean variables not (yet) supported. Reach out on github if you want to help implement a translation")

        # CNF object
        cnf = CNF()

        # Post the constraint expressions to the solver
        # only CNF (list of disjunctions) supported for now
        for con in to_cnf(cpm_model.constraints):
            # base case, just var or ~var
            if isinstance(con, _BoolVarImpl):
                cnf.append([ self.pysat_var(con) ])
            elif isinstance(con, Operator):
                if con.name == 'or':
                    cnf.append([ self.pysat_var(var) for var in con.args ])
                else:
                    raise NotImplementedError("Only 'or' operator supported by CPM_pysat for now (more possible with aiger, contact us on github")
            elif isinstance(con, Comparison):
                # only handle cardinality encodings
                if isinstance(con.args[0], Operator) and con.args[0].name == "sum" and all(isinstance(v, _BoolVarImpl) for v in con.args[0].args):
                    lits = [self.pysat_var(var) for var in con.args[0].args]
                    bound = con.args[1]
                    #TODO: Edge case where sum(x) < 0: Raises error
                    if con.name == "<":
                        atmost = CardEnc.atmost(lits=lits, bound=bound - 1, vpool=self.pysat_vpool)
                        cnf.extend(atmost.clauses)
                    elif con.name == "<=":
                        atmost = CardEnc.atmost(lits=lits, bound=bound, vpool=self.pysat_vpool)
                        cnf.extend(atmost.clauses)
                    elif con.name == ">=":
                        atleast = CardEnc.atleast(lits=lits, bound=bound, vpool=self.pysat_vpool)
                        cnf.extend(atleast.clauses)
                    elif con.name == ">":
                        atleast = CardEnc.atleast(lits=lits, bound=bound+1, vpool=self.pysat_vpool)
                        cnf.extend(atleast.clauses)
                    elif con.name == "==":
                        equals = CardEnc.equals(lits=lits, bound=bound, vpool=self.pysat_vpool)
                        cnf.extend(equals.clauses)
                    # special cases with bounding 'hardcoded' for clarity
                    elif con.name == "!=" and bound <= 0:
                        atleast = CardEnc.atleast(lits=lits, bound=bound+1, vpool=self.pysat_vpool)
                        cnf.extend(atleast.clauses)
                    elif con.name == "!=" and bound >= len(lits):
                        atmost = CardEnc.atmost(lits=lits, bound=bound - 1, vpool=self.pysat_vpool)
                        cnf.extend(atmost.clauses)
                    elif con.name == "!=":
<<<<<<< HEAD
                        is_atleast = self.pysat_var(boolvar())
                        is_atmost = self.pysat_var(boolvar())
                        atleast = [cl + [-is_atleast] for cl in CardEnc.atleast(lits=lits, bound=bound+1, vpool=self.pysat_vpool).clauses]
                        atmost =  [cl + [-is_atmost] for cl in CardEnc.atmost(lits=lits, bound=bound-1, vpool=self.pysat_vpool).clauses]
                        ## add implication literal
                        cnf.extend(atmost)
                        cnf.extend(atleast)
                        ## add ~all([bv1, bv2]) <=> (~bv1 | ~bv2)
                        cnf.append([is_atleast, is_atmost])
                    else:
                        raise NotImplementedError(f"Weighted sum {con} not supported yet by CPM_pysat")
=======
                        ## add implication literal
                        is_atleast = self.pysat_var(boolvar())
                        atleast = [cl + [-is_atleast] for cl in CardEnc.atleast(lits=lits, bound=bound+1, vpool=self.pysat_vpool).clauses]
                        cnf.extend(atleast)
                        
                        is_atmost = self.pysat_var(boolvar())
                        atmost =  [cl + [-is_atmost] for cl in CardEnc.atmost(lits=lits, bound=bound-1, vpool=self.pysat_vpool).clauses]
                        cnf.extend(atmost)
                        
                        ## add is_atleast or is_atmost
                        cnf.append([is_atleast, is_atmost])
                    else:
                        raise NotImplementedError(f"Non-operator constraint {con} not supported by CPM_pysat")
>>>>>>> abaa86e4
                else:
                    raise NotImplementedError(f"Non-operator constraint {con} not supported by CPM_pysat")

            else:
                raise NotImplementedError(f"Non-operator constraint {con} not supported by CPM_pysat")

        return cnf
<|MERGE_RESOLUTION|>--- conflicted
+++ resolved
@@ -318,19 +318,6 @@
                         atmost = CardEnc.atmost(lits=lits, bound=bound - 1, vpool=self.pysat_vpool)
                         cnf.extend(atmost.clauses)
                     elif con.name == "!=":
-<<<<<<< HEAD
-                        is_atleast = self.pysat_var(boolvar())
-                        is_atmost = self.pysat_var(boolvar())
-                        atleast = [cl + [-is_atleast] for cl in CardEnc.atleast(lits=lits, bound=bound+1, vpool=self.pysat_vpool).clauses]
-                        atmost =  [cl + [-is_atmost] for cl in CardEnc.atmost(lits=lits, bound=bound-1, vpool=self.pysat_vpool).clauses]
-                        ## add implication literal
-                        cnf.extend(atmost)
-                        cnf.extend(atleast)
-                        ## add ~all([bv1, bv2]) <=> (~bv1 | ~bv2)
-                        cnf.append([is_atleast, is_atmost])
-                    else:
-                        raise NotImplementedError(f"Weighted sum {con} not supported yet by CPM_pysat")
-=======
                         ## add implication literal
                         is_atleast = self.pysat_var(boolvar())
                         atleast = [cl + [-is_atleast] for cl in CardEnc.atleast(lits=lits, bound=bound+1, vpool=self.pysat_vpool).clauses]
@@ -344,7 +331,6 @@
                         cnf.append([is_atleast, is_atmost])
                     else:
                         raise NotImplementedError(f"Non-operator constraint {con} not supported by CPM_pysat")
->>>>>>> abaa86e4
                 else:
                     raise NotImplementedError(f"Non-operator constraint {con} not supported by CPM_pysat")
 

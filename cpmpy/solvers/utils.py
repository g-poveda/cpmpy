--- conflicted
+++ resolved
@@ -25,11 +25,8 @@
 from .ortools import CPM_ortools
 from .minizinc import CPM_minizinc
 from .pysat import CPM_pysat
-<<<<<<< HEAD
 from .z3 import CPM_z3
-=======
 from .pysdd import CPM_pysdd
->>>>>>> c7f0067d
 
 def param_combinations(all_params, remaining_keys=None, cur_params=None):
     """
@@ -72,12 +69,9 @@
             First one is default
         """
         return [("ortools", CPM_ortools),
-<<<<<<< HEAD
                 ("z3", CPM_z3),
                 ("minizinc", CPM_minizinc),
-=======
                 ("gurobi", CPM_gurobi),
->>>>>>> c7f0067d
                 ("pysat", CPM_pysat),
                 ("pysdd", CPM_pysdd),
                 ("minizinc", CPM_minizinc),

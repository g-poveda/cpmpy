"""
Flattening a model (or individual constraints) into 'flat normal form'.

In flat normal form, constraints belong to one of three families with all arguments
either constants, variables, list of constants or list of variables, and
some binary constraints have a canonical order of variables.

Furthermore, it is 'negated normal' meaning that the ~ (negation operator) only appears
before a Boolean variable (in CPMpy, absorbed in a 'NegBoolView'),
and it is 'negation normal' meaning that the - (negative operator) only appears before
a constant, that is a - b :: a + -1*b :: wsum([1,-1],[a,b])

The three families of possible constraints are:

Base constraints: (no nesting)
------------------------------

    - Boolean variable
    - Boolean operators: and([Var]), or([Var]), xor([Var]) (CPMpy class 'Operator', is_bool())
    - Boolean impliciation: Var -> Var                     (CPMpy class 'Operator', is_bool())
    - Boolean equality: Var == Var                         (CPMpy class 'Comparison')
                        Var == Constant                    (CPMpy class 'Comparison')
    - Global constraint (Boolean): global([Var]*)          (CPMpy class 'GlobalConstraint', is_bool())

Comparison constraints: (up to one nesting on one side)
-------------------------------------------------------

    - Numeric equality:  Numexpr == Var                    (CPMpy class 'Comparison')
                         Numexpr == Constant               (CPMpy class 'Comparison')
    - Numeric disequality: Numexpr != Var                  (CPMpy class 'Comparison')
                           Numexpr != Constant             (CPMpy class 'Comparison')
    - Numeric inequality (>=,>,<,<=): Numexpr >=< Var      (CPMpy class 'Comparison')

    Numexpr:

        - Operator (non-Boolean) with all args Var/constant (examples: +,*,/,mod,wsum)
                                                           (CPMpy class 'Operator', not is_bool())
        - Global constraint (non-Boolean) (examples: Max,Min,Element)
                                                           (CPMpy class 'GlobalConstraint', not is_bool()))

    wsum: wsum([Const],[Var]) represents sum([Const]*[Var]) # TODO: not implemented yet

Reify/imply constraint: (up to two nestings on one side)
--------------------------------------------------------

    - Reification (double implication): Boolexpr == Var    (CPMpy class 'Comparison')
    - Implication: Boolexpr -> Var                         (CPMpy class 'Operator', is_bool())
                   Var -> Boolexpr                         (CPMpy class 'Operator', is_bool())

    Boolexpr:

        - Boolean operators: and([Var]), or([Var]), xor([Var]) (CPMpy class 'Operator', is_bool())
        - Boolean equality: Var == Var                         (CPMpy class 'Comparison')
        - Global constraint (Boolean): global([Var]*)          (CPMpy class 'GlobalConstraint', is_bool())
        - Comparison constraint (see above)                    (CPMpy class 'Comparison')
    
    Reification of a comparison is the most complex case as it can allow up to 3 levels of nesting in total, e.g.:

        - (wsum([1,2,3],[IV1,IV2,IV3]) > 5) == BV
        - (IV1 == IV2) == BV
        - (BV1 == BV2) == BV3

Objective: (up to one nesting)
------------------------------

    - Satisfaction problem: None
    - Decision variable: Var
    - Linear: sum([Var])                                   (CPMpy class 'Operator', name 'sum')
              wsum([Const],[Var])                          (CPMpy class 'Operator', name 'wsum')

The output after calling flatten_model() or flatten_constraint() will ONLY contain expressions
of the form specified above.

The flattening does not promise to do common subexpression elimination or to automatically group
commutative expressions (and, or, sum, wsum, ...) but such optimisations should be added later.

TODO: update behind_the_scenes.rst doc with the new 'flat normal form'
TODO: small optimisations, e.g. and/or chaining (potentially after negation), see test_flatten
"""
import copy
import math
import numpy as np
from ..expressions.core import *
from ..expressions.variables import _NumVarImpl, _IntVarImpl, _BoolVarImpl, NegBoolView
from ..expressions.utils import is_int, is_num, is_any_list

def flatten_model(orig_model):
    """
        Receives model, returns new model where every constraint is in 'flat normal form'
    """
    from ..model import Model  # otherwise circular dependency...

    # the top-level constraints
    basecons = []
    for con in orig_model.constraints:
        basecons += flatten_constraint(con)

    # the objective
    if orig_model.objective_ is None:
        return Model(*basecons)  # no objective, satisfaction problem
    else:
        (newobj, newcons) = flatten_objective(orig_model.objective_)
        basecons += newcons
        if orig_model.objective_is_min:
            return Model(*basecons, minimize=newobj)
        else:
            return Model(*basecons, maximize=newobj)


def flatten_constraint(expr):
    """
        input is any expression; except bool, is_num(), pure _NumVarImpl,
        or Operator/GlobalConstraint with not is_bool()
        
        output: see definition of 'flat normal form' above.

        it will return 'Exception' if something is not supported
        TODO, what built-in python error is best?
    """
    
    # base cases
    if isinstance(expr, bool):
        if expr:
            return []
        else:
            return [expr]  # not sure about this one... means False is a valid FNF expression
    elif isinstance(expr, _BoolVarImpl):
        return [expr]
    elif is_num(expr) or isinstance(expr, _NumVarImpl):
        raise Exception("Numeric constants or numeric variables not allowed as base constraint")

    # recursively flatten list of constraints
    if is_any_list(expr):
        flatcons = []
        for e in expr:
            flatcons += flatten_constraint(e)  # add all at end
        return flatcons
    # recursively flatten top-level 'and'
    if isinstance(expr, Operator) and expr.name == 'and':
        flatcons = []
        for e in expr.args:
            flatcons += flatten_constraint(e)  # add all at end
        return flatcons

    assert expr.is_bool(), f"Boolean expressions only in flatten_constraint, `{expr}` not allowed."

    if isinstance(expr, Operator):
        """
            - Base Boolean operators: and([Var]), or([Var])        (CPMpy class 'Operator', is_bool())
            - Base Boolean impliciation: Var -> Var                (CPMpy class 'Operator', is_bool())
            - Implication: Boolexpr -> Var                         (CPMpy class 'Operator', is_bool())
                           Var -> Boolexpr                         (CPMpy class 'Operator', is_bool())
        """
        # does not type-check that arguments are bool... Could do now with expr.is_bool()!
        if all(__is_flat_var(arg) for arg in expr.args):
            return [expr]

        if expr.name == '->':
            # ->, allows a boolexpr on one side
            if isinstance(expr.args[0], _BoolVarImpl):
                # LHS is var, ensure RHS is normalized 'Boolexpr'
                lhs = expr.args[0]
                (rhs,flatcons) = normalized_boolexpr(expr.args[1])
            else:
                # make LHS normalized 'Boolexpr', RHS must be a var
                (lhs,lcons) = normalized_boolexpr(expr.args[0])
                (rhs,rcons) = get_or_make_var(expr.args[1])
                flatcons = lcons+rcons

            newexpr = Operator(expr.name, (lhs,rhs))
            return [newexpr]+flatcons
        else:
            # a normalizable boolexpr
            (con, flatcons) = normalized_boolexpr(expr)
            return [con]+flatcons


    elif isinstance(expr, Comparison):
        """
    - Base Boolean equality: Var == Var                         (CPMpy class 'Comparison')
                             Var == Constant                    (CPMpy class 'Comparison')
    - Numeric equality:  Numexpr == Var                    (CPMpy class 'Comparison')
                         Numexpr == Constant               (CPMpy class 'Comparison')
    - Numeric disequality: Numexpr != Var                  (CPMpy class 'Comparison')
                           Numexpr != Constant             (CPMpy class 'Comparison')
    - Numeric inequality (>=,>,<,<=,): Numexpr >=< Var     (CPMpy class 'Comparison')
    - Reification (double implication): Boolexpr == Var    (CPMpy class 'Comparison')
        """
<<<<<<< HEAD
        
        flatcons = []
        # zipcycle: unfolds 'arr1 == arr2' pairwise
        # XXX: zipcycle no longer needed, vectorized now handled at creation level!
        for lexpr, rexpr in __zipcycle(expr.args[0], expr.args[1]):
            if __is_flat_var(lexpr) and __is_flat_var(rexpr):
                flatcons += [Comparison(expr.name, lexpr, rexpr)]
=======
        if all(__is_flat_var(arg) for arg in expr.args):
            return [expr]

        # swap 'Var == Expr' to normal 'Expr == Var'
        lexpr, rexpr = expr.args
        if (expr.name == '==' or expr.name == '!=') \
                and __is_flat_var(lexpr) and not __is_flat_var(rexpr):
            lexpr, rexpr = rexpr, lexpr

        # ensure rhs is var
        (rvar, rcons) = get_or_make_var(rexpr)

        exprname = expr.name  # so it can be modified
        # 'BoolExpr != Rvar' to normal 'BoolExpr == ~Rvar'
        if exprname == '!=' and lexpr.is_bool():  # negate rvar
            exprname = '=='
            rvar = ~rvar

        # Reification (double implication): Boolexpr == Var
        if exprname == '==' and lexpr.is_bool():
            if is_num(rexpr):
                # shortcut, full original one is normalizable BoolExpr
                # such as And(v1,v2,v3) == 0
                (con, flatcons) = normalized_boolexpr(expr)
                return [con]+flatcons
>>>>>>> 36e9bbb0
            else:
                (lhs, lcons) = normalized_boolexpr(lexpr)
        else:
            # other cases: LHS is numexpr
            (lhs, lcons) = normalized_numexpr(lexpr)

        return [Comparison(exprname, lhs, rvar)]+lcons+rcons

    else:
        """
    - Global constraint (Boolean): global([Var]*)          (CPMpy class 'GlobalConstraint', is_bool())
        """
        (con, flatcons) = normalized_boolexpr(expr)
        return [con] + flatcons


def flatten_objective(expr, supported=frozenset(["sum","wsum"])):
    """
    - Decision variable: Var
    - Linear: sum([Var])                                   (CPMpy class 'Operator', name 'sum')
              wsum([Const],[Var])                          (CPMpy class 'Operator', name 'wsum')
    """
    # lets be very explicit here
    if is_any_list(expr):
        # one source of errors is sum(v) where v is a matrix, use v.sum() instead
        raise Exception(f"Objective expects a single variable/expression, not a list of expressions")

    if isinstance(expr, Expression) and expr.name in supported:
        return normalized_numexpr(expr)
    else:
        # any other numeric expression
        return get_or_make_var(expr)


def __is_flat_var(arg):
    """ True if the variable is a numeric constant, or a _NumVarImpl (incl subclasses)
    """
    return is_num(arg) or isinstance(arg, _NumVarImpl)

def __is_flat_var_or_list(arg):
    """ True if the variable is a numeric constant, or a _NumVarImpl (incl subclasses)
        or a list of __is_flat_var_or_list
    """
    return is_num(arg) or isinstance(arg, _NumVarImpl) or \
           is_any_list(arg) and all(__is_flat_var_or_list(el) for el in arg)


def get_or_make_var(expr):
    """
        Must return a variable, and list of flat normal constraints
        Determines whether this is a Boolean or Integer variable and returns
        the equivalent of: (var, normalize(expr) == var)
    """
    if __is_flat_var(expr):
        return (expr, [])

    if is_any_list(expr):
        raise Exception(f"Expected single variable, not a list for: {expr}")

    if expr.is_bool():
        # normalize expr into a boolexpr LHS, reify LHS == bvar
        (flatexpr, flatcons) = normalized_boolexpr(expr)

        bvar = _BoolVarImpl()
        return (bvar, [flatexpr == bvar]+flatcons)

    else:
        # normalize expr into a numexpr LHS,
        # then compute bounds and return (newintvar, LHS == newintvar)
        (flatexpr, flatcons) = normalized_numexpr(expr)

        if isinstance(flatexpr, Operator) and expr.name == "wsum":
            # more complex args, and weights can be negative, so more complex lbs/ubs
            weights, flatvars  = flatexpr.args
            bounds = np.array([[w * fvar.lb for w, fvar in zip(weights, flatvars)],
                               [w * fvar.ub for w, fvar in zip(weights, flatvars)]])
            lb, ub = bounds.min(axis=0).sum(), bounds.max(axis=0).sum() # for every column is axis=0...
            ivar = _IntVarImpl(lb, ub)
            return (ivar, [flatexpr == ivar]+flatcons)

        elif isinstance(flatexpr, Operator):
            lbs = [var.lb if isinstance(var, _NumVarImpl) else var for var in flatexpr.args]
            ubs = [var.ub if isinstance(var, _NumVarImpl) else var for var in flatexpr.args]

            if flatexpr.name == 'abs': # unary
                if lbs[0] < 0 and ubs[0] > 0:
                    lb = 0 # from neg to pos, so includes 0
                else:
                    lb = min(abs(lbs[0]), abs(ubs[0])) # same sign, take smallest
                ub = max(abs(lbs[0]), abs(ubs[0])) # largest abs value
                ivar = _IntVarImpl(lb, ub)
            elif flatexpr.name == 'mul': # binary
                v0 = [lbs[0], ubs[0]]
                v1 = [lbs[1], ubs[1]]
                bnds = [v0[i]*v1[j] for i in [0,1] for j in [0,1]]
                ivar = _IntVarImpl(min(bnds),max(bnds))
            elif flatexpr.name == 'div': # binary
                num = [lbs[0], ubs[0]]
                denom = [lbs[1], ubs[1]]
                bnds = [num[i]/denom[j] for i in [0,1] for j in [0,1]]
                # the above can give fractional values, tighten bounds to integer
                ivar = _IntVarImpl(math.ceil(min(bnds)), math.floor(max(bnds)))
            elif flatexpr.name == 'mod': # binary
                l = np.arange(lbs[0], ubs[0]+1)
                r = np.arange(lbs[1], ubs[1]+1)
                # check all possibilities
                remainders = np.mod(l[:,None],r)
                lb, ub = np.min(remainders), np.max(remainders)
                ivar = _IntVarImpl(lb,ub)
            elif flatexpr.name == 'pow': # binary
                base = [lbs[0], ubs[0]]
                exp = [lbs[1], ubs[1]]
                if exp[0] < 0:
                    raise NotImplementedError("Power operator: For integer values, exponent must be non-negative")
                bnds = [base[i]**exp[j] for i in [0,1] for j in [0,1]]
                if exp[1] > 0: # even/uneven behave differently when base is negative
                    bnds += [base[0]**(exp[1]-1), base[1]**(exp[1]-1)]
                ivar = _IntVarImpl(min(bnds), max(bnds))
            elif flatexpr.name == 'sum': # n-ary
                ivar = _IntVarImpl(sum(lbs), sum(ubs))
            elif flatexpr.is_bool(): # Boolean
                ivar = _BoolVarImpl() # TODO: we can support Bool? check, update docs
            else:
                raise Exception("Operator '{}' not known in get_or_make_var".format(expr.name)) # or bug

            return (ivar, [flatexpr == ivar]+flatcons)

        else:
            """
            - Global constraint (non-Boolean) (examples: Max,Min,Element)
            """
            # we don't currently have a generic way to get bounds from non-Boolean globals...
            # XXX Add to GlobalCons as function? e.g. (lb,ub) = expr.get_bounds()? would also work for Operator...
            ivar = _IntVarImpl(-2147483648, 2147483647) # TODO, this can breaks solvers

            return (ivar, [flatexpr == ivar]+flatcons)


def get_or_make_var_or_list(expr):
    """ Like get_or_make_var() but also accepts and recursively transforms lists
        Used to convert arguments of globals
    """
    if __is_flat_var_or_list(expr):
        return (expr,[])
    elif is_any_list(expr):
        flatvars, flatcons = zip(*[get_or_make_var(arg) for arg in expr])
        return (flatvars, [c for con in flatcons for c in con])
    else:
        return get_or_make_var(expr)


def normalized_boolexpr(expr):
    """
        all 'flat normal form' Boolean expressions that can be 'reified', meaning that

            - expr == BoolVar
            - expr != BoolVar
            - expr -> BoolVar

        are valid expressions.

        Currently, this is the case for:
        - Boolean operators: and([Var]), or([Var])             (CPMpy class 'Operator', is_bool())
        - Boolean equality: Var == Var                         (CPMpy class 'Comparison')
        - Global constraint (Boolean): global([Var]*)          (CPMpy class 'GlobalConstraint', is_bool())
        - Comparison constraint (see elsewhere)                (CPMpy class 'Comparison')

        output: (base_expr, base_cons) with:
            base_expr: same as 'expr', but all arguments are variables
            base_cons: list of flat normal constraints
    """
    assert(not __is_flat_var(expr))
    assert(expr.is_bool()) 

    if isinstance(expr, Operator):
        # and, or, ->

        # apply De Morgan's transform for "implies"
        if expr.name == '->':
            # TODO, optimisation if args0 is an 'and'?
            (lhs,lcons) = get_or_make_var(expr.args[0])
            # TODO, optimisation if args1 is an 'or'?
            (rhs,rcons) = get_or_make_var(expr.args[1])
            return ((~lhs | rhs), lcons+rcons)

        if all(__is_flat_var(arg) for arg in expr.args):
            return (expr, [])
        else:
            # one of the arguments is not flat, flatten all
            flatvars, flatcons = zip(*[get_or_make_var(arg) for arg in expr.args])
            newexpr = Operator(expr.name, flatvars)
            return (newexpr, [c for con in flatcons for c in con])

    elif isinstance(expr, Comparison):
        if all(__is_flat_var(arg) for arg in expr.args):
            return (expr, [])
        else:
            # LHS can be numexpr, RHS has to be variable

            # TODO: optimisations that swap directions instead when it can avoid to create vars
            """
            if expr.name == '==' or expr.name == '!=':
                # RHS has to be variable, LHS can be more
                if __is_flat_var(lexpr) and not __is_flat_var(rexpr):
                    # LHS is var and RHS not, swap for new expression
                    lexpr, rexpr = rexpr, lexpr

                if __is_numexpr(lexpr) and __is_numexpr(rexpr):
                    # numeric case
                    (lrich, lcons) = flatten_objective(lexpr)
                    (rvar, rcons) = flatten_numexpr(rexpr)
                else:
                    # Boolean case
                    # make LHS reify_ready, RHS var
                    (lrich, lcons) = reify_ready_boolexpr(lexpr)
                    (rvar, rcons) = flatten_boolexpr(rexpr)
                flatcons += [Comparison(expr.name, lrich, rvar)]+lcons+rcons

            else: # inequalities '<=', '<', '>=', '>'
                newname = expr.name
                # LHS can be linexpr, RHS a var
                if __is_flat_var(lexpr) and not __is_flat_var(rexpr):
                    # LHS is var and RHS not, swap for new expression (incl. operator name)
                    lexpr, rexpr = rexpr, lexpr
                    if   expr.name == "<=": newname = ">="
                    elif expr.name == "<":  newname = ">"
                    elif expr.name == ">=": newname = "<="
                    elif expr.name == ">":  newname = "<"

                # make LHS like objective, RHS var
                (lrich, lcons) = flatten_objective(lexpr)
                (rvar, rcons) = flatten_numexpr(rexpr)
                flatcons += [Comparison(newname, lrich, rvar)]+lcons+rcons
            """

            # RHS must be var (or const)
            lexpr, rexpr = expr.args
            exprname = expr.name

            # ==,!=: can swap if lhs is var and rhs is not
            if (exprname == '==' or exprname == '!=') and \
                not __is_flat_var(rexpr) and __is_flat_var(lexpr):
                lexpr, rexpr = rexpr, lexpr

            # ensure rhs is var
            (rvar, rcons) = get_or_make_var(rexpr)

            # LHS: check if Boolexpr == smth:
            if (exprname == '==' or exprname == '!=') and lexpr.is_bool():
                if is_num(rexpr):
                    # BoolExpr == 0|False
                    assert (not rexpr), f"should be false: {rexpr}" # 'true' is preprocessed away

                    nnexpr = negated_normal(lexpr)
                    return normalized_boolexpr(nnexpr)

                # this is a reified constraint, so lhs must be var too to be in normal form
                (lhs, lcons) = get_or_make_var(lexpr)
                if expr.name == '!=':
                    # != not needed, negate RHS variable
                    rhs = ~rvar
                    exprname = '=='
            else:
                # other cases: LHS is numexpr
                (lhs, lcons) = normalized_numexpr(lexpr)

            return (Comparison(exprname, lhs, rvar), lcons+rcons)

    else:
        """
        - Global constraint (Boolean): global([Var]*)          (CPMpy class 'GlobalConstraint', is_bool())
        """
        # just recursively flatten args, which can be lists
        if all(__is_flat_var_or_list(arg) for arg in expr.args):
            return (expr, [])
        else:
            # recursively flatten all children
            flatargs, flatcons = zip(*[get_or_make_var_or_list(arg) for arg in expr.args])

            # take copy, replace args
            newexpr = copy.copy(expr) # shallow or deep? currently shallow
            newexpr.args = flatargs
            return (newexpr, [c for con in flatcons for c in con])


def normalized_numexpr(expr):
    """
        all 'flat normal form' numeric expressions...

        Currently, this is the case for:

        - Operator (non-Boolean) with all args Var/constant (examples: +,*,/,mod,wsum)
                                                           (CPMpy class 'Operator', not is_bool())
        - Global constraint (non-Boolean) (examples: Max,Min,Element)
                                                           (CPMpy class 'GlobalConstraint', not is_bool()))

        output: (base_expr, base_cons) with:
            base_expr: same as 'expr', but all arguments are variables
            base_cons: list of flat normal constraints
    """
    # XXX a boolexpr is also a valid numexpr... e.g. 30*(iv > 5) + ... see mario obj.
    if __is_flat_var(expr):
        return (expr, [])

    elif expr.is_bool():
        # unusual case, but its truth-value is a valid numexpr
        # so reify and return the boolvar
        return get_or_make_var(expr)

    elif isinstance(expr, Operator):
        # special case, -var, turn into -1*args[0]
        if expr.name == '-': # unary
            return normalized_numexpr(-1*expr.args[0])

        if all(__is_flat_var(arg) for arg in expr.args):
            return (expr, [])

        elif expr.name == 'wsum': # unary
            weights, sub_exprs  = expr.args
            flatvars, flatcons = map(list, zip(*[get_or_make_var(arg) for arg in sub_exprs])) # also bool, reified...
            newexpr = Operator(expr.name, (weights, flatvars))
            return (newexpr, [c for con in flatcons for c in con])

        else: # generic operator
            # recursively flatten all children
            flatvars, flatcons = zip(*[get_or_make_var(arg) for arg in expr.args])

            newexpr = Operator(expr.name, flatvars)
            return (newexpr, [c for con in flatcons for c in con])
    else:
        # Global constraint (non-Boolean) (examples: Max,Min,Element)

        # just recursively flatten args, which can be lists
        if all(__is_flat_var_or_list(arg) for arg in expr.args):
            return (expr, [])
        else:
            # recursively flatten all children
            flatvars, flatcons = zip(*[get_or_make_var_or_list(arg) for arg in expr.args])

            # take copy, replace args
            newexpr = copy.copy(expr) # shallow or deep? currently shallow
            newexpr.args = flatvars
            return (newexpr, [c for con in flatcons for c in con])

    raise Exception("Operator '{}' not allowed as numexpr".format(expr)) # or bug

def negated_normal(expr):
    """
        WORK IN PROGRESS
        Negate 'expr' by pushing the negation down into it and its args

        Comparison: swap comparison sign
        Operator.is_bool(): apply DeMorgan
        Global: should call decompose and negate that?

        This function only ensures 'negated normal' for the top-level
        constraint (negating arguments recursively as needed),
        it does not ensure flatness (except if the input is flat)
    """

    if __is_flat_var(expr):
        return ~expr

    elif isinstance(expr, Comparison):
        newexpr = copy.copy(expr)
        if   expr.name == '==': newexpr.name = '!='
        elif expr.name == '!=': newexpr.name = '=='
        elif expr.name == '<=': newexpr.name = '>'
        elif expr.name == '<':  newexpr.name = '>='
        elif expr.name == '>=': newexpr.name = '<'
        elif expr.name == '>':  newexpr.name = '<='
        return newexpr

    elif isinstance(expr, Operator):
        assert(expr.is_bool())

        if expr.name == 'and':
            return Operator('or', [negated_normal(arg) for arg in expr.args])
        elif expr.name == 'or':
            return Operator('and', [negated_normal(arg) for arg in expr.args])
        elif expr.name == '->':
            return expr.args[0] & negated_normal(expr.args[1])
        else:
            #raise NotImplementedError("negate_normal {}".format(expr))
            return expr == 0 # can't do better than this...

    elif expr.name == 'xor':
        # avoid circular import
        from ..expressions.globalconstraints import Xor
        # stay in xor space
        # only negated last element
        return Xor(expr.args[:-1]) ^ negated_normal(expr.args[-1])

    else:
        # global...
        #raise NotImplementedError("negate_normal {}".format(expr))
        return expr == 0 # can't do better than this...<|MERGE_RESOLUTION|>--- conflicted
+++ resolved
@@ -186,15 +186,6 @@
     - Numeric inequality (>=,>,<,<=,): Numexpr >=< Var     (CPMpy class 'Comparison')
     - Reification (double implication): Boolexpr == Var    (CPMpy class 'Comparison')
         """
-<<<<<<< HEAD
-        
-        flatcons = []
-        # zipcycle: unfolds 'arr1 == arr2' pairwise
-        # XXX: zipcycle no longer needed, vectorized now handled at creation level!
-        for lexpr, rexpr in __zipcycle(expr.args[0], expr.args[1]):
-            if __is_flat_var(lexpr) and __is_flat_var(rexpr):
-                flatcons += [Comparison(expr.name, lexpr, rexpr)]
-=======
         if all(__is_flat_var(arg) for arg in expr.args):
             return [expr]
 
@@ -220,7 +211,6 @@
                 # such as And(v1,v2,v3) == 0
                 (con, flatcons) = normalized_boolexpr(expr)
                 return [con]+flatcons
->>>>>>> 36e9bbb0
             else:
                 (lhs, lcons) = normalized_boolexpr(lexpr)
         else:

"""
Flattening a model (or individual constraints) into 'flat normal form'.

In flat normal form, constraints belong to one of three families with all arguments
either constants, variables, list of constants or list of variables, and
some binary constraints have a canonical order of variables.

Furthermore, it is 'negated normal' meaning that the ~ (negation operator) only appears
before a Boolean variable (in CPMpy, absorbed in a 'NegBoolView'),
and it is 'negation normal' meaning that the - (negative operator) only appears before
a constant, that is a - b :: a + -1*b :: wsum([1,-1],[a,b])

The three families of possible constraints are:

Base constraints: (no nesting)
------------------------------

    - Boolean variable
    - Boolean operators: and([Var]), or([Var])             (CPMpy class 'Operator', is_bool())
    - Boolean impliciation: Var -> Var                     (CPMpy class 'Operator', is_bool())
    - Boolean equality: Var == Var                         (CPMpy class 'Comparison')
                        Var == Constant                    (CPMpy class 'Comparison')
    - Global constraint (Boolean): global([Var]*)          (CPMpy class 'GlobalConstraint', is_bool())

Comparison constraints: (up to one nesting on one side)
-------------------------------------------------------

    - Numeric equality:  Numexpr == Var                    (CPMpy class 'Comparison')
                         Numexpr == Constant               (CPMpy class 'Comparison')
    - Numeric disequality: Numexpr != Var                  (CPMpy class 'Comparison')
                           Numexpr != Constant             (CPMpy class 'Comparison')
    - Numeric inequality (>=,>,<,<=): Numexpr >=< Var      (CPMpy class 'Comparison')

    Numexpr:

        - Operator (non-Boolean) with all args Var/constant (examples: +,*,/,mod,wsum)
                                                           (CPMpy class 'Operator', not is_bool())
        - Global constraint (non-Boolean) (examples: Max,Min,Element)
                                                           (CPMpy class 'GlobalConstraint', not is_bool()))

    wsum: wsum([Const],[Var]) represents sum([Const]*[Var]) # TODO: not implemented yet

Reify/imply constraint: (up to two nestings on one side)
--------------------------------------------------------

    - Reification (double implication): Boolexpr == Var    (CPMpy class 'Comparison')
    - Implication: Boolexpr -> Var                         (CPMpy class 'Operator', is_bool())
                   Var -> Boolexpr                         (CPMpy class 'Operator', is_bool())

    Boolexpr:

        - Boolean operators: and([Var]), or([Var])             (CPMpy class 'Operator', is_bool())
        - Boolean equality: Var == Var                         (CPMpy class 'Comparison')
        - Global constraint (Boolean): global([Var]*)          (CPMpy class 'GlobalConstraint', is_bool())
        - Comparison constraint (see above)                    (CPMpy class 'Comparison')
    
    Reification of a comparison is the most complex case as it can allow up to 3 levels of nesting in total, e.g.:

        - (wsum([1,2,3],[IV1,IV2,IV3]) > 5) == BV
        - (IV1 == IV2) == BV
        - (BV1 == BV2) == BV3

Objective: (up to one nesting)
------------------------------

    - Satisfaction problem: None
    - Decision variable: Var
    - Linear: sum([Var])                                   (CPMpy class 'Operator', name 'sum')
              wsum([Const],[Var])                          (CPMpy class 'Operator', name 'wsum')

The output after calling flatten_model() or flatten_constraint() will ONLY contain expressions
of the form specified above.

The flattening does not promise to do common subexpression elimination or to automatically group
commutative expressions (and, or, sum, wsum, ...) but such optimisations should be added later.

TODO: update behind_the_scenes.rst doc with the new 'flat normal form'
TODO: small optimisations, e.g. and/or chaining (potentially after negation), see test_flatten
"""
import copy
import math
import numpy as np

from .normalize import toplevel_list
from ..expressions.core import *
from ..expressions.core import _wsum_should, _wsum_make
from ..expressions.variables import _NumVarImpl, _IntVarImpl, _BoolVarImpl, NegBoolView
from ..expressions.utils import is_num, is_any_list

def flatten_model(orig_model):
    """
        Receives model, returns new model where every constraint is in 'flat normal form'
    """
    from ..model import Model  # otherwise circular dependency...

    # the top-level constraints
    basecons = flatten_constraint(orig_model.constraints)

    # the objective
    if orig_model.objective_ is None:
        return Model(*basecons)  # no objective, satisfaction problem
    else:
        (newobj, newcons) = flatten_objective(orig_model.objective_)
        basecons += newcons
        if orig_model.objective_is_min:
            return Model(*basecons, minimize=newobj)
        else:
            return Model(*basecons, maximize=newobj)


def flatten_constraint(expr):
    """
        input is any expression; except is_num(), pure _NumVarImpl,
        or Operator/GlobalConstraint with not is_bool()
        
        output: see definition of 'flat normal form' above.

        it will return 'Exception' if something is not supported
        TODO, what built-in python error is best?
        RE TODO: we now have custom NotImpl/NotSupported
    """
<<<<<<< HEAD
    # base cases
    if isinstance(expr, bool):
        if expr:
            return []
        else:
            return [expr]  # not sure about this one... means False is a valid FNF expression
    elif isinstance(expr, _BoolVarImpl):
        return [expr]
    elif is_num(expr) or isinstance(expr, _NumVarImpl):
        raise Exception("Numeric constants or numeric variables not allowed as base constraint")

    # recursively flatten list of constraints
    if is_any_list(expr):
        flatcons = []
        for e in expr:
            flatcons += flatten_constraint(e)  # add all at end
        return flatcons

    assert expr.is_bool(), f"Boolean expressions only in flatten_constraint, `{expr}` not allowed."

    # recursively flatten top-level 'and'
    if expr.name == 'and':
        flatcons = []
        for e in expr.args:
            flatcons += flatten_constraint(e)  # add all at end
        return flatcons

    # check of it contains conjunctions, and if so split out
    # also in case of a nested implication, merge in
    elif expr.name == 'or':
        for i,a in enumerate(expr.args):
            if isinstance(expr, Operator):
                if a.name == 'and':
                    # OK, can avoid aux var creation by splitting over the and
                    return flatten_constraint([Operator("or", expr.args[:i]+[e]+expr.args[i+1:]) for e in a.args])
                if a.name == '->':
                    # not allowed to rewrite in place, so create new one
                    a0,a1 = a.args
                    return flatten_constraint(Operator("or", expr.args[:i]+[~a0,a1]+expr.args[i+1:]))


    if isinstance(expr, Operator):
        """
=======
    newlist = []
    # for backwards compatibility reasons, we now consider it a meta-
    # transformation, that calls (preceding) transformations itself
    # e.g. `toplevel_list()` ensures it is a list
    for expr in toplevel_list(expr):

        if isinstance(expr, _BoolVarImpl):
            newlist.append(expr)
        elif isinstance(expr, Operator):
            """
>>>>>>> 1cb5b94f
            - Base Boolean operators: and([Var]), or([Var])        (CPMpy class 'Operator', is_bool())
            - Base Boolean impliciation: Var -> Var                (CPMpy class 'Operator', is_bool())
            - Implication: Boolexpr -> Var                         (CPMpy class 'Operator', is_bool())
                           Var -> Boolexpr                         (CPMpy class 'Operator', is_bool())
            """
            # does not type-check that arguments are bool... Could do now with expr.is_bool()!
            if all(__is_flat_var(arg) for arg in expr.args):
                newlist.append(expr)
                continue

            if expr.name == '->':
                # ->, allows a boolexpr on one side
                if isinstance(expr.args[0], _BoolVarImpl):
                    # LHS is var, ensure RHS is normalized 'Boolexpr'
                    lhs,lcons = expr.args[0], ()
                    rhs,rcons = normalized_boolexpr(expr.args[1])
                else:
                    # make LHS normalized 'Boolexpr', RHS must be a var
                    lhs,lcons = normalized_boolexpr(expr.args[0])
                    rhs,rcons = get_or_make_var(expr.args[1])

<<<<<<< HEAD
        if expr.name == '->':
            # some rewrite rules that avoid creating auxiliary variables
            # 1) if rhs is 'and', split into individual implications a0->and([a11..a1n]) :: a0->a11,...,a0->a1n
            # XXX ideally negations are already pushed down, so a0->~(or(...)) is also covered
            if expr.args[1].name == 'and':
                a1s = expr.args[1].args
                a0 = expr.args[0]
                return flatten_constraint([a0.implies(a1) for a1 in a1s])
            # 2) if lhs is 'or' then or([a01..a0n])->a1 :: ~a1->and([~a01..~a0n] and split
            if expr.args[0].name == 'or':
                a0s = expr.args[0].args
                a1 = expr.args[1]
                return flatten_constraint([(~a1).implies(~a0) for a0 in a0s])
            # 2b) if lhs is ->, like 'or': a01->a02->a1 :: (~a01|a02)->a1 :: ~a1->a01,~a1->~a02
            if expr.args[0].name == '->':
                a01,a02 = expr.args[0].args
                a1 = expr.args[1]
                return flatten_constraint([(~a1).implies(a01), (~a1).implies(~a02)])

            # ->, allows a boolexpr on one side
            if isinstance(expr.args[0], _BoolVarImpl):
                # LHS is var, ensure RHS is normalized 'Boolexpr'
                lhs = expr.args[0]
                (rhs,flatcons) = normalized_boolexpr(expr.args[1])
=======
                newlist.append(Operator(expr.name, (lhs,rhs)))
                newlist.extend(lcons)
                newlist.extend(rcons)
>>>>>>> 1cb5b94f
            else:
                # a normalizable boolexpr
                (con, flatcons) = normalized_boolexpr(expr)
                newlist.append(con)
                newlist.extend(flatcons)

        elif isinstance(expr, Comparison):
            """
    - Base Boolean equality: Var == Var                         (CPMpy class 'Comparison')
                             Var == Constant                    (CPMpy class 'Comparison')
    - Numeric equality:  Numexpr == Var                    (CPMpy class 'Comparison')
                         Numexpr == Constant               (CPMpy class 'Comparison')
    - Numeric disequality: Numexpr != Var                  (CPMpy class 'Comparison')
                           Numexpr != Constant             (CPMpy class 'Comparison')
    - Numeric inequality (>=,>,<,<=,): Numexpr >=< Var     (CPMpy class 'Comparison')
    - Reification (double implication): Boolexpr == Var    (CPMpy class 'Comparison')
<<<<<<< HEAD
        """
        exprname = expr.name  # so it can be modified
        lexpr, rexpr = expr.args
        rewritten = False

        # rewrite 'Var == Expr' to normalzed 'Expr == Var'
        if (expr.name == '==' or expr.name == '!=') \
                and __is_flat_var(lexpr) and not __is_flat_var(rexpr):
            lexpr, rexpr = rexpr, lexpr
            rewritten = True

        # rewrite 'BoolExpr != BoolExpr' to normalized 'BoolExpr == ~BoolExpr'
        if exprname == '!=' and lexpr.is_bool():
            exprname = '=='
            rexpr = ~rexpr
            rewritten = True

        # already flat?
        if all(__is_flat_var(arg) for arg in [lexpr, rexpr]):
            if not rewritten:
                return [expr]  # original
            else:
                return [Comparison(exprname, lexpr, rexpr)]

        # ensure rhs is var
        (rvar, rcons) = get_or_make_var(rexpr)

        # Reification (double implication): Boolexpr == Var
        if exprname == '==' and lexpr.is_bool():
            if is_num(rexpr):
                # shortcut, full original one is normalizable BoolExpr
                # such as And(v1,v2,v3) == 0
                (con, flatcons) = normalized_boolexpr(expr)
                return [con]+flatcons
=======
            """
            if all(__is_flat_var(arg) for arg in expr.args):
                newlist.append(expr)
                continue

            # swap 'Var == Expr' to normal 'Expr == Var'
            lexpr, rexpr = expr.args
            if (expr.name == '==' or expr.name == '!=') \
                    and __is_flat_var(lexpr) and not __is_flat_var(rexpr):
                lexpr, rexpr = rexpr, lexpr

            # ensure rhs is var
            (rvar, rcons) = get_or_make_var(rexpr)

            exprname = expr.name  # so it can be modified
            # 'BoolExpr != Rvar' to normal 'BoolExpr == ~Rvar'
            if exprname == '!=' and lexpr.is_bool():  # negate rvar
                exprname = '=='
                rvar = ~rvar

            # Reification (double implication): Boolexpr == Var
            if exprname == '==' and lexpr.is_bool():
                if is_num(rexpr):
                    # shortcut, full original one is normalizable BoolExpr
                    # such as And(v1,v2,v3) == 0
                    # TODO: should be normalized away in earlier transform
                    (con, flatcons) = normalized_boolexpr(expr)
                    newlist.append(con)
                    newlist.extend(flatcons)
                    continue
                else:
                    (lhs, lcons) = normalized_boolexpr(lexpr)
>>>>>>> 1cb5b94f
            else:
                # other cases: LHS is numexpr
                (lhs, lcons) = normalized_numexpr(lexpr)

            newlist.append(Comparison(exprname, lhs, rvar))
            newlist.extend(lcons)
            newlist.extend(rcons)

        else:
            """
    - Global constraint (Boolean): global([Var]*)          (CPMpy class 'GlobalConstraint', is_bool())
            """
            (con, flatcons) = normalized_boolexpr(expr)
            newlist.append(con)
            newlist.extend(flatcons)

    return newlist


def flatten_objective(expr, supported=frozenset(["sum","wsum"])):
    """
    - Decision variable: Var
    - Linear: sum([Var])                                   (CPMpy class 'Operator', name 'sum')
              wsum([Const],[Var])                          (CPMpy class 'Operator', name 'wsum')
    """
    # lets be very explicit here
    if is_any_list(expr):
        # one source of errors is sum(v) where v is a matrix, use v.sum() instead
        raise Exception(f"Objective expects a single variable/expression, not a list of expressions")

    (flatexpr, flatcons) = normalized_numexpr(expr)  # might rewrite expr into a (w)sum
    if isinstance(flatexpr, Expression) and flatexpr.name in supported:
        return (flatexpr, flatcons)
    else:
        # any other numeric expression,
        var, cons = get_or_make_var(flatexpr)
        return (var, cons+flatcons)


def __is_flat_var(arg):
    """ True if the variable is a numeric constant, or a _NumVarImpl (incl subclasses)
    """
    return is_num(arg) or isinstance(arg, _NumVarImpl)

def __is_flat_var_or_list(arg):
    """ True if the variable is a numeric constant, or a _NumVarImpl (incl subclasses)
        or a list of __is_flat_var_or_list
    """
    return is_num(arg) or isinstance(arg, _NumVarImpl) or \
           is_any_list(arg) and all(__is_flat_var_or_list(el) for el in arg)


def get_or_make_var(expr):
    """
        Must return a variable, and list of flat normal constraints
        Determines whether this is a Boolean or Integer variable and returns
        the equivalent of: (var, normalize(expr) == var)
    """
    if __is_flat_var(expr):
        return (expr, [])

    if is_any_list(expr):
        raise Exception(f"Expected single variable, not a list for: {expr}")

    if expr.is_bool():
        # normalize expr into a boolexpr LHS, reify LHS == bvar
        (flatexpr, flatcons) = normalized_boolexpr(expr)

        bvar = _BoolVarImpl()
        return (bvar, [flatexpr == bvar]+flatcons)

    else:
        # normalize expr into a numexpr LHS,
        # then compute bounds and return (newintvar, LHS == newintvar)
        (flatexpr, flatcons) = normalized_numexpr(expr)

        if isinstance(flatexpr, Operator) and flatexpr.name == "wsum":
            # more complex args, and weights can be negative, so more complex lbs/ubs
            weights, flatvars  = flatexpr.args
            bounds = np.array([[w * fvar if is_num(fvar) else w * fvar.lb for w, fvar in zip(weights, flatvars)],
                               [w * fvar if is_num(fvar) else w * fvar.ub for w, fvar in zip(weights, flatvars)]])
            lb, ub = bounds.min(axis=0).sum(), bounds.max(axis=0).sum() # for every column is axis=0...
            ivar = _IntVarImpl(lb, ub)
            return (ivar, [flatexpr == ivar]+flatcons)

        elif isinstance(flatexpr, Operator):
            lbs = [var.lb if isinstance(var, _NumVarImpl) else var for var in flatexpr.args]
            ubs = [var.ub if isinstance(var, _NumVarImpl) else var for var in flatexpr.args]

            if flatexpr.name == 'abs': # unary
                if lbs[0] < 0 and ubs[0] > 0:
                    lb = 0 # from neg to pos, so includes 0
                else:
                    lb = min(abs(lbs[0]), abs(ubs[0])) # same sign, take smallest
                ub = max(abs(lbs[0]), abs(ubs[0])) # largest abs value
                ivar = _IntVarImpl(lb, ub)
            elif flatexpr.name == "sub": # binary
                lb = lbs[0] - ubs[1]
                ub = ubs[0] - lbs[1]
                ivar = _IntVarImpl(lb,ub)
            elif flatexpr.name == 'mul': # binary
                v0 = [lbs[0], ubs[0]]
                v1 = [lbs[1], ubs[1]]
                bnds = [v0[i]*v1[j] for i in [0,1] for j in [0,1]]
                ivar = _IntVarImpl(min(bnds),max(bnds))
            elif flatexpr.name == 'div': # binary
                num = [lbs[0], ubs[0]]
                denom = [lbs[1], ubs[1]]
                bnds = [num[i]/denom[j] for i in [0,1] for j in [0,1]]
                # the above can give fractional values, tighten bounds to integer
                ivar = _IntVarImpl(math.ceil(min(bnds)), math.floor(max(bnds)))
            elif flatexpr.name == 'mod': # binary

                if (ubs[0]+1) - lbs[0] > 1000000 or (ubs[1]+1) - lbs[1] > 1000000:
                    # special check: if the bounds are too loose we can not check all possibilities below
                    ivar = _IntVarImpl(-2147483648, 2147483647)
                else:
                    l = np.arange(lbs[0], ubs[0]+1)
                    r = np.arange(lbs[1], ubs[1]+1)
                    # check all possibilities
                    remainders = np.mod(l[:,None],r)
                    lb, ub = np.min(remainders), np.max(remainders)
                    ivar = _IntVarImpl(lb,ub)

            elif flatexpr.name == 'pow': # binary
                base = [lbs[0], ubs[0]]
                exp = [lbs[1], ubs[1]]
                if exp[0] < 0:
                    raise NotImplementedError("Power operator: For integer values, exponent must be non-negative")
                bnds = [base[i]**exp[j] for i in [0,1] for j in [0,1]]
                if exp[1] > 0: # even/uneven behave differently when base is negative
                    bnds += [base[0]**(exp[1]-1), base[1]**(exp[1]-1)]
                ivar = _IntVarImpl(min(bnds), max(bnds))
            elif flatexpr.name == 'sum': # n-ary
                ivar = _IntVarImpl(sum(lbs), sum(ubs))
            elif flatexpr.is_bool(): # Boolean
                ivar = _BoolVarImpl() # TODO: we can support Bool? check, update docs
            else:
                raise Exception("Operator '{}' not known in get_or_make_var".format(expr.name)) # or bug

            return (ivar, [flatexpr == ivar]+flatcons)

        else:
            """
            - Global constraint (non-Boolean) (examples: Max,Min,Element)
            """
            # we don't currently have a generic way to get bounds from non-Boolean globals...
            # TODO issue #96 Add to GlobalCons as function? e.g. (lb,ub) = expr.get_bounds()? would also work for Operator...
            ivar = _IntVarImpl(-2147483648, 2147483647) # TODO, this can breaks solvers

            return (ivar, [flatexpr == ivar]+flatcons)


def get_or_make_var_or_list(expr):
    """ Like get_or_make_var() but also accepts and recursively transforms lists
        Used to convert arguments of globals
    """
    if __is_flat_var_or_list(expr):
        return (expr,[])
    elif is_any_list(expr):
        flatvars, flatcons = zip(*[get_or_make_var(arg) for arg in expr])
        return (flatvars, [c for con in flatcons for c in con])
    else:
        return get_or_make_var(expr)


def normalized_boolexpr(expr):
    """
        input is any Boolean (is_bool()) expression,
        output are all 'flat normal form' Boolean expressions that can be 'reified', meaning that
            - subexpr == BoolVar
            - subexpr -> BoolVar

        are valid output expressions.

        Currently, this is the case for subexpr:
        - Boolean operators: and([Var]), or([Var])             (CPMpy class 'Operator', is_bool())
        - Boolean equality: Var == Var                         (CPMpy class 'Comparison')
        - Global constraint (Boolean): global([Var]*)          (CPMpy class 'GlobalConstraint', is_bool())
        - Comparison constraint (see elsewhere)                (CPMpy class 'Comparison')

        output: (base_expr, base_cons) with:
            base_expr: same as 'expr', but all arguments are variables
            base_cons: list of flat normal constraints
    """
    assert(not __is_flat_var(expr))
    assert(expr.is_bool()) 

    if isinstance(expr, Operator):
        # and, or, ->

        # apply De Morgan's transform for "implies"
        if expr.name == '->':
            # TODO, optimisation if args0 is an 'and'?
            (lhs,lcons) = get_or_make_var(expr.args[0])
            # TODO, optimisation if args1 is an 'or'?
            (rhs,rcons) = get_or_make_var(expr.args[1])
            return ((~lhs | rhs), lcons+rcons)

        if all(__is_flat_var(arg) for arg in expr.args):
            return (expr, [])
        else:
            # one of the arguments is not flat, flatten all
            flatvars, flatcons = zip(*[get_or_make_var(arg) for arg in expr.args])
            newexpr = Operator(expr.name, flatvars)
            return (newexpr, [c for con in flatcons for c in con])

    elif isinstance(expr, Comparison):
        if expr.name != '!=' and all(__is_flat_var(arg) for arg in expr.args):
            return (expr, [])  # shortcut
        else:
            # LHS can be boolexpr, RHS has to be variable

            lexpr, rexpr = expr.args
            exprname = expr.name

            # ==,!=: can swap if lhs is var and rhs is not
            if (exprname == '==' or exprname == '!=') and \
                not __is_flat_var(rexpr) and __is_flat_var(lexpr):
                lexpr, rexpr = rexpr, lexpr

            # ensure rhs is var
            (rvar, rcons) = get_or_make_var(rexpr)

            # LHS: check if Boolexpr == smth:
            if (exprname == '==' or exprname == '!=') and lexpr.is_bool():
                if is_num(rexpr):
                    # BoolExpr == 0|False
                    assert (not rexpr), f"should be false: {rexpr}" # 'true' is preprocessed away
                    if exprname == '==':
                        nnexpr = negated_normal(lexpr)
                        return normalized_boolexpr(nnexpr)
                    else: # !=, should only be possible in dubble negation
                        return normalized_boolexpr(lexpr)

                # this is a reified constraint, so lhs must be var too to be in normal form
                (lhs, lcons) = get_or_make_var(lexpr)
                if expr.name == '!=':
                    # != not needed, negate RHS variable
                    rvar = ~rvar
                    exprname = '=='
            else:
                # other cases: LHS is numexpr
                (lhs, lcons) = normalized_numexpr(lexpr)

            return (Comparison(exprname, lhs, rvar), lcons+rcons)

    else:
        """
        - Global constraint (Boolean): global([Var]*)          (CPMpy class 'GlobalConstraint', is_bool())
        """
        # just recursively flatten args, which can be lists
        if all(__is_flat_var_or_list(arg) for arg in expr.args):
            return (expr, [])
        else:
            # recursively flatten all children
            flatargs, flatcons = zip(*[get_or_make_var_or_list(arg) for arg in expr.args])

            # take copy, replace args
            newexpr = copy.copy(expr) # shallow or deep? currently shallow
            newexpr.args = flatargs
            return (newexpr, [c for con in flatcons for c in con])


def normalized_numexpr(expr):
    """
        all 'flat normal form' numeric expressions...

        Currently, this is the case for:

        - Operator (non-Boolean) with all args Var/constant (examples: +,*,/,mod,wsum)
                                                           (CPMpy class 'Operator', not is_bool())
        - Global constraint (non-Boolean) (examples: Max,Min,Element)
                                                           (CPMpy class 'GlobalConstraint', not is_bool()))

        output: (base_expr, base_cons) with:
            base_expr: same as 'expr', but all arguments are variables
            base_cons: list of flat normal constraints
    """
    # XXX a boolexpr is also a valid numexpr... e.g. 30*(iv > 5) + ... see mario obj.
    if __is_flat_var(expr):
        return (expr, [])

    elif expr.is_bool():
        # unusual case, but its truth-value is a valid numexpr
        # so reify and return the boolvar
        return get_or_make_var(expr)

    elif isinstance(expr, Operator):
        # rewrite -a, const*a and a*const into a weighted sum, so it can be used as objective
        if expr.name == '-' or (expr.name == 'mul' and _wsum_should(expr)):
            return normalized_numexpr(Operator("wsum", _wsum_make(expr)))

        if all(__is_flat_var(arg) for arg in expr.args):
            return (expr, [])

        # pre-process sum, to fold in nested subtractions and const*Exprs, e.g. x - y + 2*(z+r)
        if expr.name == "sum" and \
           all(isinstance(a, Expression) for a in expr.args) and \
           any((a.name == "-" or _wsum_should(a)) for a in expr.args):
            we = [_wsum_make(a) for a in expr.args]
            w = [wi for w,_ in we for wi in w]
            e = [ei for _,e in we for ei in e]
            return normalized_numexpr(Operator("wsum", (w,e)))

        # wsum needs special handling because expr.args is a tuple of which only 2nd one has exprs
        if expr.name == 'wsum':
            weights, sub_exprs  = expr.args
            # while here, avoid creation of auxiliary variables for compatible operators -/sum/wsum
            i = 0
            while(i < len(sub_exprs)): # can dynamically change
                if isinstance(sub_exprs[i], Operator) and \
                    ((sub_exprs[i].name in ['-', 'sum'] and \
                        all(isinstance(a, Expression) for a in sub_exprs[i].args)) or \
                     (sub_exprs[i].name == 'wsum' and \
                        all(isinstance(a, Expression) for a in sub_exprs[i].args[1]))):  # TODO: avoid constants for now...
                    w,e = _wsum_make(sub_exprs[i])
                    # insert in place, and next iteration over same 'i' again
                    weights[i:i+1] = [weights[i]*wj for wj in w]
                    sub_exprs[i:i+1] = e
                else:
                    i = i+1

            # now flatten the resulting subexprs
            flatvars, flatcons = map(list, zip(*[get_or_make_var(arg) for arg in sub_exprs])) # also bool, reified...
            newexpr = Operator(expr.name, (weights, flatvars))
            return (newexpr, [c for con in flatcons for c in con])

        else: # generic operator
            # recursively flatten all children
            flatvars, flatcons = zip(*[get_or_make_var(arg) for arg in expr.args])

            newexpr = Operator(expr.name, flatvars)
            return (newexpr, [c for con in flatcons for c in con])
    else:
        # Global constraint (non-Boolean) (examples: Max,Min,Element)

        # just recursively flatten args, which can be lists
        if all(__is_flat_var_or_list(arg) for arg in expr.args):
            return (expr, [])
        else:
            # recursively flatten all children
            flatvars, flatcons = zip(*[get_or_make_var_or_list(arg) for arg in expr.args])

            # take copy, replace args
            newexpr = copy.copy(expr) # shallow or deep? currently shallow
            newexpr.args = flatvars
            return (newexpr, [c for con in flatcons for c in con])

    raise Exception("Operator '{}' not allowed as numexpr".format(expr)) # or bug

def negated_normal(expr):
    """
        WORK IN PROGRESS
        Negate 'expr' by pushing the negation down into it and its args

        Comparison: swap comparison sign
        Operator.is_bool(): apply DeMorgan
        Global: decompose and negate that

        This function only ensures 'negated normal' for the top-level
        constraint (negating arguments recursively as needed),
        it does not ensure flatness (except if the input is flat)
    """

    if __is_flat_var(expr):
        return ~expr

    elif isinstance(expr, Comparison):
        if expr.name == '==' and expr.args[0].is_bool() \
           and not is_num(expr.args[1]):  # XXX and is ==0 hack..., fix with ~
            # Boolean case, double reification, keep == and negate arg1
            return Comparison('==', expr.args[0], negated_normal(expr.args[1]))

        newexpr = copy.copy(expr)
        if   expr.name == '==': newexpr.name = '!='
        elif expr.name == '!=': newexpr.name = '=='
        elif expr.name == '<=': newexpr.name = '>'
        elif expr.name == '<':  newexpr.name = '>='
        elif expr.name == '>=': newexpr.name = '<'
        elif expr.name == '>':  newexpr.name = '<='
        return newexpr

    elif isinstance(expr, Operator):
        assert(expr.is_bool())

        if expr.name == 'and':
            return Operator('or', [negated_normal(arg) for arg in expr.args])
        elif expr.name == 'or':
            # XXX this might create a top-level and
            return Operator('and', [negated_normal(arg) for arg in expr.args])
        elif expr.name == '->':
            # XXX this might create a top-level and
            return expr.args[0] & negated_normal(expr.args[1])
        else:
            #raise NotImplementedError("negate_normal {}".format(expr))
            # XXX do raise, better safe then sorry
            return expr == 0 # can't do better than this...

    elif expr.name == 'xor':
        # stay in xor space
        # only negate last element
        from ..expressions.globalconstraints import Xor  # avoid circular import
        return Xor(expr.args[:-1] + [negated_normal(expr.args[-1])])

    else: # circular if I import GlobalConstraint here...
        if hasattr(expr, "decompose"):
            # global... decompose and negate that
            return negated_normal(Operator('and', expr.decompose()))
        else:
            raise NotImplementedError("negate_normal {}".format(expr))<|MERGE_RESOLUTION|>--- conflicted
+++ resolved
@@ -79,6 +79,7 @@
 """
 import copy
 import math
+import builtins
 import numpy as np
 
 from .normalize import toplevel_list
@@ -119,51 +120,6 @@
         TODO, what built-in python error is best?
         RE TODO: we now have custom NotImpl/NotSupported
     """
-<<<<<<< HEAD
-    # base cases
-    if isinstance(expr, bool):
-        if expr:
-            return []
-        else:
-            return [expr]  # not sure about this one... means False is a valid FNF expression
-    elif isinstance(expr, _BoolVarImpl):
-        return [expr]
-    elif is_num(expr) or isinstance(expr, _NumVarImpl):
-        raise Exception("Numeric constants or numeric variables not allowed as base constraint")
-
-    # recursively flatten list of constraints
-    if is_any_list(expr):
-        flatcons = []
-        for e in expr:
-            flatcons += flatten_constraint(e)  # add all at end
-        return flatcons
-
-    assert expr.is_bool(), f"Boolean expressions only in flatten_constraint, `{expr}` not allowed."
-
-    # recursively flatten top-level 'and'
-    if expr.name == 'and':
-        flatcons = []
-        for e in expr.args:
-            flatcons += flatten_constraint(e)  # add all at end
-        return flatcons
-
-    # check of it contains conjunctions, and if so split out
-    # also in case of a nested implication, merge in
-    elif expr.name == 'or':
-        for i,a in enumerate(expr.args):
-            if isinstance(expr, Operator):
-                if a.name == 'and':
-                    # OK, can avoid aux var creation by splitting over the and
-                    return flatten_constraint([Operator("or", expr.args[:i]+[e]+expr.args[i+1:]) for e in a.args])
-                if a.name == '->':
-                    # not allowed to rewrite in place, so create new one
-                    a0,a1 = a.args
-                    return flatten_constraint(Operator("or", expr.args[:i]+[~a0,a1]+expr.args[i+1:]))
-
-
-    if isinstance(expr, Operator):
-        """
-=======
     newlist = []
     # for backwards compatibility reasons, we now consider it a meta-
     # transformation, that calls (preceding) transformations itself
@@ -172,9 +128,9 @@
 
         if isinstance(expr, _BoolVarImpl):
             newlist.append(expr)
+
         elif isinstance(expr, Operator):
             """
->>>>>>> 1cb5b94f
             - Base Boolean operators: and([Var]), or([Var])        (CPMpy class 'Operator', is_bool())
             - Base Boolean impliciation: Var -> Var                (CPMpy class 'Operator', is_bool())
             - Implication: Boolexpr -> Var                         (CPMpy class 'Operator', is_bool())
@@ -185,9 +141,53 @@
                 newlist.append(expr)
                 continue
 
-            if expr.name == '->':
+            if expr.name == 'or':
+                # rewrites that avoid auxiliary var creation, should go to normalize?
+                # in case of an implication in a disjunction, merge in
+                if builtins.any(isinstance(a, Operator) and a.name == '->'):
+                    newargs = list(expr.args)  # take copy
+                    for i,a in enumerate(newargs):
+                        if isinstance(a, Operator) and a.name == '->':
+                            newargs[i:i+1] = [~a0,a1]
+                    # there could be nested implications
+                    newlist.extend(flatten_constraint(Operator('or', newargs))
+                    continue
+                else:
+                    # check if disjunction contains conjunctions, and if so split out
+                    newexprs = None
+                    for i,a in enumerate(expr.args):
+                        if isinstance(a, Operator) and a.name == 'and':
+                            # can avoid aux var creation by splitting over the and
+                            newexprs = [Operator("or", expr.args[:i]+[e]+expr.args[i+1:]) for e in a.args]
+                            break
+                    if newexprs is not None:
+                        newlist.extend(flatten_constraint(newexpr))
+                        continue
+
+            elif expr.name == '->':
+                # some rewrite rules that avoid creating auxiliary variables
+                # 1) if rhs is 'and', split into individual implications a0->and([a11..a1n]) :: a0->a11,...,a0->a1n
+                # XXX ideally negations are already pushed down, so a0->~(or(...)) is also covered
+                if expr.args[1].name == 'and':
+                    a1s = expr.args[1].args
+                    a0 = expr.args[0]
+                    newlist.extend(flatten_constraint([a0.implies(a1) for a1 in a1s]))
+                    continue
+                # 2) if lhs is 'or' then or([a01..a0n])->a1 :: ~a1->and([~a01..~a0n] and split
+                elif expr.args[0].name == 'or':
+                    a0s = expr.args[0].args
+                    a1 = expr.args[1]
+                    newlist.extend(flatten_constraint([(~a1).implies(~a0) for a0 in a0s]))
+                    continue
+                # 2b) if lhs is ->, like 'or': a01->a02->a1 :: (~a01|a02)->a1 :: ~a1->a01,~a1->~a02
+                elif expr.args[0].name == '->':
+                    a01,a02 = expr.args[0].args
+                    a1 = expr.args[1]
+                    newlist.extend(flatten_constraint([(~a1).implies(a01), (~a1).implies(~a02)]))
+                    continue
+
                 # ->, allows a boolexpr on one side
-                if isinstance(expr.args[0], _BoolVarImpl):
+                elif isinstance(expr.args[0], _BoolVarImpl):
                     # LHS is var, ensure RHS is normalized 'Boolexpr'
                     lhs,lcons = expr.args[0], ()
                     rhs,rcons = normalized_boolexpr(expr.args[1])
@@ -196,36 +196,9 @@
                     lhs,lcons = normalized_boolexpr(expr.args[0])
                     rhs,rcons = get_or_make_var(expr.args[1])
 
-<<<<<<< HEAD
-        if expr.name == '->':
-            # some rewrite rules that avoid creating auxiliary variables
-            # 1) if rhs is 'and', split into individual implications a0->and([a11..a1n]) :: a0->a11,...,a0->a1n
-            # XXX ideally negations are already pushed down, so a0->~(or(...)) is also covered
-            if expr.args[1].name == 'and':
-                a1s = expr.args[1].args
-                a0 = expr.args[0]
-                return flatten_constraint([a0.implies(a1) for a1 in a1s])
-            # 2) if lhs is 'or' then or([a01..a0n])->a1 :: ~a1->and([~a01..~a0n] and split
-            if expr.args[0].name == 'or':
-                a0s = expr.args[0].args
-                a1 = expr.args[1]
-                return flatten_constraint([(~a1).implies(~a0) for a0 in a0s])
-            # 2b) if lhs is ->, like 'or': a01->a02->a1 :: (~a01|a02)->a1 :: ~a1->a01,~a1->~a02
-            if expr.args[0].name == '->':
-                a01,a02 = expr.args[0].args
-                a1 = expr.args[1]
-                return flatten_constraint([(~a1).implies(a01), (~a1).implies(~a02)])
-
-            # ->, allows a boolexpr on one side
-            if isinstance(expr.args[0], _BoolVarImpl):
-                # LHS is var, ensure RHS is normalized 'Boolexpr'
-                lhs = expr.args[0]
-                (rhs,flatcons) = normalized_boolexpr(expr.args[1])
-=======
                 newlist.append(Operator(expr.name, (lhs,rhs)))
                 newlist.extend(lcons)
                 newlist.extend(rcons)
->>>>>>> 1cb5b94f
             else:
                 # a normalizable boolexpr
                 (con, flatcons) = normalized_boolexpr(expr)
@@ -242,61 +215,33 @@
                            Numexpr != Constant             (CPMpy class 'Comparison')
     - Numeric inequality (>=,>,<,<=,): Numexpr >=< Var     (CPMpy class 'Comparison')
     - Reification (double implication): Boolexpr == Var    (CPMpy class 'Comparison')
-<<<<<<< HEAD
-        """
-        exprname = expr.name  # so it can be modified
-        lexpr, rexpr = expr.args
-        rewritten = False
-
-        # rewrite 'Var == Expr' to normalzed 'Expr == Var'
-        if (expr.name == '==' or expr.name == '!=') \
-                and __is_flat_var(lexpr) and not __is_flat_var(rexpr):
-            lexpr, rexpr = rexpr, lexpr
-            rewritten = True
-
-        # rewrite 'BoolExpr != BoolExpr' to normalized 'BoolExpr == ~BoolExpr'
-        if exprname == '!=' and lexpr.is_bool():
-            exprname = '=='
-            rexpr = ~rexpr
-            rewritten = True
-
-        # already flat?
-        if all(__is_flat_var(arg) for arg in [lexpr, rexpr]):
-            if not rewritten:
-                return [expr]  # original
-            else:
-                return [Comparison(exprname, lexpr, rexpr)]
-
-        # ensure rhs is var
-        (rvar, rcons) = get_or_make_var(rexpr)
-
-        # Reification (double implication): Boolexpr == Var
-        if exprname == '==' and lexpr.is_bool():
-            if is_num(rexpr):
-                # shortcut, full original one is normalizable BoolExpr
-                # such as And(v1,v2,v3) == 0
-                (con, flatcons) = normalized_boolexpr(expr)
-                return [con]+flatcons
-=======
-            """
-            if all(__is_flat_var(arg) for arg in expr.args):
-                newlist.append(expr)
-                continue
-
-            # swap 'Var == Expr' to normal 'Expr == Var'
+            """
+            exprname = expr.name  # so it can be modified
             lexpr, rexpr = expr.args
+            rewritten = False
+
+            # rewrite 'Var == Expr' to normalzed 'Expr == Var'
             if (expr.name == '==' or expr.name == '!=') \
                     and __is_flat_var(lexpr) and not __is_flat_var(rexpr):
                 lexpr, rexpr = rexpr, lexpr
+                rewritten = True
+
+            # rewrite 'BoolExpr != BoolExpr' to normalized 'BoolExpr == ~BoolExpr'
+            if exprname == '!=' and lexpr.is_bool():
+                exprname = '=='
+                rexpr = ~rexpr
+                rewritten = True
+
+            # already flat?
+            if all(__is_flat_var(arg) for arg in [lexpr, rexpr]):
+                if not rewritten:
+                    newlist.append(expr)  # original
+                else
+                    newlist.append(Comparison(exprname, lexpr, rexpr))
+                continue
 
             # ensure rhs is var
             (rvar, rcons) = get_or_make_var(rexpr)
-
-            exprname = expr.name  # so it can be modified
-            # 'BoolExpr != Rvar' to normal 'BoolExpr == ~Rvar'
-            if exprname == '!=' and lexpr.is_bool():  # negate rvar
-                exprname = '=='
-                rvar = ~rvar
 
             # Reification (double implication): Boolexpr == Var
             if exprname == '==' and lexpr.is_bool():
@@ -310,7 +255,6 @@
                     continue
                 else:
                     (lhs, lcons) = normalized_boolexpr(lexpr)
->>>>>>> 1cb5b94f
             else:
                 # other cases: LHS is numexpr
                 (lhs, lcons) = normalized_numexpr(lexpr)

#!/usr/bin/env python
#-*- coding:utf-8 -*-
##
## variables.py
##
"""
    ===============
    List of classes
    ===============
    .. autosummary::
        :nosignatures:

        NumVarImpl
        IntVarImpl
        BoolVarImpl
        NegBoolView
        NDVarArray

    =================
    List of functions
    =================
    .. autosummary::
        :nosignatures:

        BoolVar
        IntVar
        cparray

    ==================
    Module description
    ==================

    This module is used for defining single variables as well as numpy-arrays of variables. There are 2 different types of variables: boolean variables, integer variables.
    
    Boolean Variables
    -----------------

    Boolean variables a.k.a `BoolVar` are variables that have a very specific domain. They take either the value `True` or `False` (1 or 0 respectively).
    The syntax is as follows:

    .. code-block:: python

        BoolVar([shape])

    - *optional* **shape**: integer value larger than 0 or tuple of integer values.

    The following examples show how to create a boolean variable with 3 use cases:

    - the creation of a single (unit-sized or non-vector) boolean variable.
        .. code-block:: python

            # creation of a unit Boolean variable
            x = BoolVar()

    - the creation of a vector boolean variables. 

        .. code-block:: python

            # creation of a vector Boolean variables
            x = BoolVar(3)

            # note that using the python unpacking you can assign them
            # to intermediate variables. THis allows for fine-grained use of variables when
            # defining the constraints of the model
            e,x,a,m,p,l = BoolVar(5)

    - the creation of array/tensor of boolean variables. 
        .. code-block:: python

            # creation of an __array__ of Boolean variables where (3, 8, 7) reflects
            # the dimensions of the tensor, a matrix of multiple-dimensions.
            # In this case, we create an 3D-array of dimensions 3 x 8 x 7.
            array_vars = BoolVar((3, 8, 7))

    Integer Variables
    -----------------

    Integer variables are variables that are given a lower bound and an upper bound, correpsonding to the values that they can take.
    The syntax is as follows:

    .. code-block:: python

        IntVar(lb, ub [, shape])
    
    - **lb**: lower bound
    - **ub**: upper bound
    - *optional* **shape**: integer value larger than 0 or tuple of integer values

    The following examples showcase how to instantiate integer variable with 3 use cases similar to `BoolVar`:

    - Creation of a single (unit-sized or non-vector) integer variable with a given lower bound (**lb**) of 3 and upper bound (**ub**) 8. Variable `x` can thus take values 3, 4, 5, 6, 7, 8 (upper bound included!).

        .. code-block:: python

            # creation of a unit integer variable with lowerbound of 3 and upperbound of 8 
            x = IntVar(3, 8)

    - Creation of a vector integer variables with all having the same given lower bound and upper bound:

        .. code-block:: python

            # creation of a vector Boolean of 5 variables with lowerbound of 3 and upperbound of 8 
            vecx = IntVar(3, 8, 5)

            # Similar `BoolVar`'s python unpacking can assign multiple intermediate variables at once
            e,x,a,m,p,l = IntVar(3, 8, 5)

    - Creation of a 4D-array/tensor (of dimensions 100 x 100 x 100 x 100) of boolean variables.
        .. code-block:: python

            arrx = IntVar(3, 8, (100, 100, 100, 100))

    Array of Variables
    ------------------

    N-dimensional array of cp-variables. Indexing an array with a variable is not allowed by standard numpy arrays, but it is allowed by cpmpy-numpy arrays. 
    First convert your numpy array to a cpmpy-numpy array with the `cparray()` wrapper:

    .. code-block:: python

        # Transforming a given numpy-array **m** into a cparray

        marr = np.array([
            [1, 2, 3, 4],
            [4, 8, 13, 15]
        ])

        m = cparray(marr)

    ==============
    Module details
    ==============
"""

from .utils.exceptions import NullShapeError
import numpy as np
from .expressions import Expression, Operator, is_num, Element

# Helpers for type checking
def is_int(arg):
    return isinstance(arg, (int, np.integer))

def is_var(x):
    return isinstance(x, IntVarImpl)

class NumVarImpl(Expression):
    """
    **Continuous numerical** variable with given lowerbound and upperbound.
    """
    def __init__(self, lb, ub):
        assert (is_num(lb) and is_num(ub))
        assert (lb <= ub)
        self.lb = lb
        self.ub = ub
        self._value = None

    def value(self):
        return self._value

    # for sets/dicts. Because names are unique, so is the str repr
    def __hash__(self):
        return hash(str(self))

class IntVarImpl(NumVarImpl):
    """
    **Integer** constraint variable with given lowerbound and upperbound.
    """
    counter = 0

    def __init__(self, lb, ub, setname=True):
<<<<<<< HEAD
        assert (is_int(lb) and is_int(ub))
        #assert (lb >= 0 and ub >= 0) # can be negative?
        super().__init__(lb, ub)
=======
        assert is_int(lb), "IntVar lowerbound must be integer {} {}".format(type(lb),lb)
        assert is_int(ub), "IntVar upperbound must be integer {} {}".format(type(ub),ub)
        assert (lb >= 0 and ub >= 0)
        super().__init__(int(lb), int(ub)) # explicit cast: can be numpy
>>>>>>> 5e987593
        
        if setname:
            self.name = IntVarImpl.counter
            IntVarImpl.counter = IntVarImpl.counter + 1 # static counter
    
    def __repr__(self):
        return "IV{}".format(self.name)

class BoolVarImpl(IntVarImpl):
    """
    **Boolean** constraint variable with given lowerbound and upperbound.
    """
    counter = 0

    def __init__(self, lb=0, ub=1):
        assert(lb == 0 or lb == 1)
        assert(ub == 0 or ub == 1)
        IntVarImpl.__init__(self, lb, ub, setname=False)
        
        self.name = BoolVarImpl.counter
        BoolVarImpl.counter = BoolVarImpl.counter + 1 # static counter
        
    def __repr__(self):
        return "BV{}".format(self.name)

    def __invert__(self):
        return NegBoolView(self)

    def __eq__(self, other):
        # (BV == 1) <-> BV
        # if other == 1: XXX: dangerous because "=="" is overloaded 
        if other is 1 or other is True:
            return self
        if other is 0 or other is False:
            return ~self
        return super().__eq__(other)

    # when redefining __eq__, must redefine custom__hash__
    # https://stackoverflow.com/questions/53518981/inheritance-hash-sets-to-none-in-a-subclass
    def __hash__(self): return super().__hash__()

class NegBoolView(BoolVarImpl):
    """
        Represents not(`var`), not an actual variable implementation!

        It stores a link to `var`'s BoolVarImpl
    """
    def __init__(self, bv):
        #assert(isinstance(bv, BoolVarImpl))
        self._bv = bv

    def value(self):
        return not self._bv.value()

    def __repr__(self):
        return "~BV{}".format(self._bv.name)

    def __invert__(self):
        return self._bv


# subclass numericexpression for operators (first), ndarray for all the rest
class NDVarArray(Expression, np.ndarray):
    """
    N-dimensional numpy array of variables.
    """
    def __init__(self, shape, **kwargs):
        # TODO: global name?
        # this is nice and sneaky, 'self' is the list_of_arguments!
        Expression.__init__(self, "NDVarArray", self)
        # somehow, no need to call ndarray constructor

    def value(self):
        return np.reshape([x.value() for x in self], self.shape)
    
    def __getitem__(self, index):
        # array access, check if variables are used in the indexing

        # index is single variable: direct element
        if is_var(index):
            return Element([self, index])

        # index is array/tuple with at least one var in it:
        # index non-var part, and create element on var part
        if isinstance(index, tuple) and any(is_var(el) for el in index):
            index_rest = list(index) # mutable view
            var = [] # collector of variables
            for i in range(len(index)):
                if is_var(index[i]):
                    index_rest[i] = Ellipsis # selects all remaining dimensions
                    var.append(index[i])
            array_rest = self[tuple(index_rest)] # non-var array selection
            assert (len(var)==1), "variable indexing (element) only supported with 1 variable at this moment"
            # single var, so flatten rest array
            return Element([array_rest, var[0]])

        return super().__getitem__(index)

    def sum(self, axis=None, out=None):
        """
            overwrite np.sum(NDVarArray) as people might use it

            does not actually support axis/out... todo?
        """
        if not axis is None or not out is None:
            raise NotImplementedError() # please report on github with usecase

        # return sum object
        return Operator("sum", self)

    # TODO?
    #in	  __contains__(self, value) 	Check membership
    #object.__matmul__(self, other)


# N-dimensional array of Boolean Decision Variables
def BoolVar(shape=None):
    """
    # N-dimensional array of Boolean Decision Variables
    """
    if shape is None or shape == 1:
        return BoolVarImpl()
    elif shape == 0:
        raise NullShapeError(shape)
    length = np.prod(shape)
    
    # create base data
    data = np.array([BoolVarImpl() for _ in range(length)]) # repeat new instances
    # insert into custom ndarray
    return NDVarArray(shape, dtype=object, buffer=data)


def IntVar(lb, ub, shape=None):
    """
    N-dimensional array of Integer Decision Variables with lower-bound `lb` and upper-bound `ub`
    """
    if shape is None or shape == 1:
        return IntVarImpl(lb,ub)
    elif shape == 0:
        raise NullShapeError(shape)
    length = np.prod(shape)
    
    # create base data
    data = np.array([IntVarImpl(lb,ub) for _ in range(length)]) # repeat new instances
    # insert into custom ndarray
    return NDVarArray(shape, dtype=object, buffer=data)


def cparray(arr):
    """
    N-dimensional wrapper, wraps a standard array.

    So that we can do [1,2,3,4][var1] == var2, e.g. element([1,2,3,4],var1,var2)
    needed because standard arrays can not be indexed by non-constants
    """
    if not isinstance(arr, np.ndarray):
        arr = np.array(arr)
    return NDVarArray(shape=arr.shape, dtype=type(arr.flat[0]), buffer=arr)<|MERGE_RESOLUTION|>--- conflicted
+++ resolved
@@ -168,16 +168,10 @@
     counter = 0
 
     def __init__(self, lb, ub, setname=True):
-<<<<<<< HEAD
-        assert (is_int(lb) and is_int(ub))
-        #assert (lb >= 0 and ub >= 0) # can be negative?
-        super().__init__(lb, ub)
-=======
         assert is_int(lb), "IntVar lowerbound must be integer {} {}".format(type(lb),lb)
         assert is_int(ub), "IntVar upperbound must be integer {} {}".format(type(ub),ub)
-        assert (lb >= 0 and ub >= 0)
+        #assert (lb >= 0 and ub >= 0) # can be negative?
         super().__init__(int(lb), int(ub)) # explicit cast: can be numpy
->>>>>>> 5e987593
         
         if setname:
             self.name = IntVarImpl.counter

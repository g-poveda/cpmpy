import unittest
import cpmpy as cp
from cpmpy.transformations.flatten_model import *
from cpmpy.expressions.variables import _IntVarImpl, _BoolVarImpl

class TestFlattenModel(unittest.TestCase):
    def setUp(self):
        self.ivars = cp.intvar(1, 10, (5,))
        self.bvars = cp.boolvar((2,))
        #self.constraints = [self.ivars != 3] # should work in future (broadcasting)
        self.constraints = [iv != 3 for iv in self.ivars]

    def test_constraints(self):
        model = cp.Model(self.constraints)
        model2 = flatten_model(model)
        self.assertTrue(isinstance(model2, cp.Model))
        self.assertTrue(hasattr(model2, 'constraints'))
        self.assertTrue(len(model2.constraints) > 1)

    def test_objective(self):
        obj = self.ivars.sum()
        model = cp.Model(self.constraints, maximize=obj)
        model2 = flatten_model(model)
        self.assertTrue(model2.objective_ is not None)
        self.assertFalse(model2.objective_is_min)

    def test_abs(self):
        l = cp.intvar(0,9, shape=3)
        # bounds used to be computed wrong, making both unsat
        self.assertTrue( cp.Model(abs(l[0]-l[1])- abs(l[2]-l[1]) < 0).solve() )
        self.assertTrue( cp.Model(abs(l[0]-l[1])- abs(l[2]-l[1]) > 0).solve() )

    def test_mod(self):
        iv1 = cp.intvar(2,9)
        iv2 = cp.intvar(5,9)
        m = cp.Model([(iv1+iv2) % 2 >= 0, (iv1+iv2) % 2 <= 1])
        self.assertTrue( m.solve() )


class TestFlattenConstraint(unittest.TestCase):
    def setUp(self):
        _IntVarImpl.counter = 0
        _BoolVarImpl.counter = 0
        self.ivars = cp.intvar(1, 10, shape=(5,))
        self.bvars = cp.boolvar((3,))

    def test_eq(self):
        (a,b,c,d,e) = self.ivars[:5]
        (x,y,z) = self.bvars[:3]

        e = (x == y) 
        self.assertEqual( e, flatten_constraint(e) )
        e = (x == ~y) 
        self.assertEqual( e, flatten_constraint(e) )
        e = (a == b) 
        self.assertEqual( e, flatten_constraint(e) )

    def test_nq(self):
        (a,b,c,d,e) = self.ivars[:5]
        (x,y,z) = self.bvars[:3]

        e = (x != y) 
        self.assertEqual( e, flatten_constraint(e) )
        e = (x != ~y) 
        self.assertEqual( e, flatten_constraint(e) )
        e = (a != b) 
        self.assertEqual( e, flatten_constraint(e) )

    def test_eq_comp(self):
        (a,b,c,d,e) = self.ivars[:5]
        (x,y,z) = self.bvars[:3]

        e = ((a > 5) == x)
        self.assertEqual( e, flatten_constraint(e) )
        e = (x == (b < 3))
        self.assertEqual( e, flatten_constraint(e) )
        e = ((a > 5) == (b < 3))
        self.assertEqual(len(flatten_constraint(e)), 2)
    
class TestFlattenExpr(unittest.TestCase):
    def setUp(self):
        _IntVarImpl.counter = 0
        _BoolVarImpl.counter = 0
        self.ivars = cp.intvar(1, 10, shape=(5,))
        self.bvars = cp.boolvar((3,))

    # not directly tested on its own, new functions 'normalized_boolexpr' and 'normalized_numexpr'

    def test_get_or_make_var__bool(self):
        (a,b,c,d,e) = self.ivars[:5]
        (x,y,z) = self.bvars[:3]

        self.assertEqual( str(get_or_make_var(x)), "(BV0, [])" )
        self.assertEqual( str(get_or_make_var(~x)), "(~BV0, [])" )

        self.assertEqual( str(get_or_make_var(x == y)), "(BV3, [((BV0) == (BV1)) == (BV3)])" )
        self.assertEqual( str(get_or_make_var(x != y)), "(BV4, [((BV0) == (~BV1)) == (BV4)])" )
        self.assertEqual( str(get_or_make_var(x > y)), "(BV5, [((BV0) > (BV1)) == (BV5)])" )
        self.assertEqual( str(get_or_make_var(x <= y)), "(BV6, [((BV0) <= (BV1)) == (BV6)])" )

        self.assertEqual( str(get_or_make_var((a > 10) == x)), "(BV8, [((BV7) == (BV0)) == (BV8), (IV0 > 10) == (BV7)])" )
        self.assertEqual( str(get_or_make_var( (a > 10) == (d > 5) )), "(BV11, [((BV10) == (BV9)) == (BV11), (IV0 > 10) == (BV10), (IV3 > 5) == (BV9)])" )
        self.assertEqual( str(get_or_make_var( a > c )), "(BV12, [((IV0) > (IV2)) == (BV12)])" )
        self.assertEqual( str(get_or_make_var( a + b > c )), "(BV13, [(((IV0) + (IV1)) > (IV2)) == (BV13)])" )
        cp.intvar(0,2) # increase counter

        self.assertEqual( str(get_or_make_var( (a>b).implies(x) )), "(BV15, [((~BV14) or (BV0)) == (BV15), ((IV0) > (IV1)) == (BV14)])" )
        self.assertEqual( str(get_or_make_var( x&y )), "(BV16, [((BV0) and (BV1)) == (BV16)])" )
        self.assertEqual( str(get_or_make_var( x|y )), "(BV17, [((BV0) or (BV1)) == (BV17)])" )
        self.assertEqual( str(get_or_make_var( x.implies(y) )), "(BV18, [((~BV0) or (BV1)) == (BV18)])" )
        self.assertEqual( str(get_or_make_var( x.implies(y|z) )), "(BV20, [((~BV0) or (BV19)) == (BV20), ((BV1) or (BV2)) == (BV19)])" )
        self.assertEqual( str(get_or_make_var( (x&y).implies(y&z) )), "(BV23, [((~BV21) or (BV22)) == (BV23), ((BV0) and (BV1)) == (BV21), ((BV1) and (BV2)) == (BV22)])" )
        self.assertEqual( str(get_or_make_var( x.implies(y.implies(z)) )), "(BV25, [((~BV0) or (BV24)) == (BV25), ((~BV1) or (BV2)) == (BV24)])" )

        self.assertEqual( str(get_or_make_var( (a > 10) )), "(BV26, [(IV0 > 10) == (BV26)])" )
        self.assertEqual( str(get_or_make_var( (a > 10)&x&y )), "(BV28, [(and([BV27, BV0, BV1])) == (BV28), (IV0 > 10) == (BV27)])" )

    def test_get_or_make_var__num(self):
        (a,b,c,d,e) = self.ivars[:5]

        self.assertEqual( str(get_or_make_var( a+b )), "(IV5, [((IV0) + (IV1)) == (IV5)])" )
        self.assertEqual( str(get_or_make_var( a+b+c )), "(IV6, [(sum([IV0, IV1, IV2])) == (IV6)])" )
        self.assertEqual( str(get_or_make_var( 2*a )), "(IV7, [(sum([2] * [IV0])) == (IV7)])" )
        self.assertEqual( str(get_or_make_var( a*b )), "(IV8, [((IV0) * (IV1)) == (IV8)])" )
        self.assertEqual( str(get_or_make_var( a//b )), "(IV9, [((IV0) // (IV1)) == (IV9)])" )
        self.assertEqual( str(get_or_make_var( 1//b )), "(IV10, [(1 // (IV1)) == (IV10)])" )
        self.assertEqual( str(get_or_make_var( a//1 )), "(IV0, [])" )
        self.assertEqual( str(get_or_make_var( abs(cp.intvar(-5,5, name="x")) )), "(IV11, [(abs([x])) == (IV11)])" )
        self.assertEqual( str(get_or_make_var( 1*a + 2*b + 3*c )), "(IV12, [(sum([1, 2, 3] * [IV0, IV1, IV2])) == (IV12)])")
        self.assertEqual( str(get_or_make_var( cp.cpm_array([1,2,3])[a] )), "(IV13, [([1 2 3][IV0]) == (IV13)])" )
        self.assertEqual( str(get_or_make_var( cp.cpm_array([b+c,2,3])[a] )), "(IV15, [((IV14, 2, 3)[IV0]) == (IV15), ((IV1) + (IV2)) == (IV14)])" )
        self.assertEqual( str(get_or_make_var( a*2 )), "(IV16, [(sum([2] * [IV0])) == (IV16)])" )

    def test_objective(self):
        (a,b,c,d,e) = self.ivars[:5]

        self.assertEqual( str(flatten_objective( a )), f"({str(a)}, [])" )
        self.assertEqual( str(flatten_objective( -a )), '(sum([-1] * [IV0]), [])' )
        self.assertEqual( str(flatten_objective( -2*a )), '(sum([-2] * [IV0]), [])' )
        self.assertEqual( str(flatten_objective( a+b )), f"(({str(a)}) + ({str(b)}), [])" )
        self.assertEqual( str(flatten_objective( a-b )), '(sum([1, -1] * [IV0, IV1]), [])' )
        self.assertEqual( str(flatten_objective( -a+b )), '(sum([-1, 1] * [IV0, IV1]), [])' )
        self.assertEqual( str(flatten_objective( a+b-c )), "(sum([1, 1, -1] * [IV0, IV1, IV2]), [])" )
        self.assertEqual( str(flatten_objective( 2*a+3*b )), "(sum([2, 3] * [IV0, IV1]), [])" )
        self.assertEqual( str(flatten_objective( 2*a+b*3 )), "(sum([2, 3] * [IV0, IV1]), [])" )
        self.assertEqual( str(flatten_objective( 2*a-b*3 )), "(sum([2, -3] * [IV0, IV1]), [])" )
        self.assertEqual( str(flatten_objective( 2*a-3*b+4*c )), "(sum([2, -3, 4] * [IV0, IV1, IV2]), [])" )
        self.assertEqual( str(flatten_objective( 2*a+3*(b + c) )), "(sum([2, 3, 3] * [IV0, IV1, IV2]), [])" )
        self.assertEqual( str(flatten_objective( 2*a-3*(b + 2*c) )), "(sum([2, -3, -6] * [IV0, IV1, IV2]), [])" )
        self.assertEqual( str(flatten_objective( 2*a-3*(b - c*2) )), '(sum([2, -3, 6] * [IV0, IV1, IV2]), [])' )
        cp.intvar(0,2) # increase counter
        self.assertEqual( str(flatten_objective( a//b+c )), f"((IV6) + ({str(c)}), [(({str(a)}) // ({str(b)})) == (IV6)])" )
        self.assertEqual( str(flatten_objective( cp.cpm_array([1,2,3])[a] )), "(IV7, [([1 2 3][IV0]) == (IV7)])" )
        self.assertEqual( str(flatten_objective( cp.cpm_array([1,2,3])[a]+b )), "((IV8) + (IV1), [([1 2 3][IV0]) == (IV8)])" )


    def test_constraint(self):
        (a,b,c,d,e) = self.ivars[:5]
        (x,y,z) = self.bvars[:3]

        self.assertEqual( str(flatten_constraint( x )), "[BV0]" )
        self.assertEqual( str(flatten_constraint( ~x )), "[~BV0]" )
        self.assertEqual( str(flatten_constraint( [x,y] )), "[BV0, BV1]" )
        self.assertEqual( str(flatten_constraint( x&y )), "[BV0, BV1]" )
        self.assertEqual( str(flatten_constraint( x&y&~z )), "[BV0, BV1, ~BV2]" )
        self.assertEqual( str(flatten_constraint( x.implies(y) )), "[(BV0) -> (BV1)]" )
        self.assertEqual( str(flatten_constraint( x|(y.implies(z)) )), "[or([BV0, ~BV1, BV2])]" )
        self.assertEqual( str(flatten_constraint( (a > 10)&x )), "[IV0 > 10, BV0]" )
        cp.boolvar() # increase counter
        self.assertEqual( str(flatten_constraint( (a > 10).implies(x) )), "[(IV0 > 10) -> (BV0)]" )
        cp.boolvar() # increase counter
        self.assertEqual( str(flatten_constraint( (a > 10) )), "[IV0 > 10]" )
        self.assertEqual( str(flatten_constraint( (a > 10) == 1 )), "[IV0 > 10]" )
        self.assertEqual( str(flatten_constraint( (a > 10) == 0 )), "[IV0 <= 10]" )
        self.assertEqual( str(flatten_constraint( (a > 10) == x )), "[(IV0 > 10) == (BV0)]" )
        #self.assertEqual( str(flatten_constraint( x == (a > 10) )), "[(IV0 > 10) == (BV0)]" ) # TODO, make it do the swap (again)
        self.assertEqual( str(flatten_constraint( (a > 10) | (b + c > 2) )), "[(BV5) or (BV6), (IV0 > 10) == (BV5), ((IV1) + (IV2) > 2) == (BV6)]" )
        self.assertEqual( str(flatten_constraint( a > 10 )), "[IV0 > 10]" )
        self.assertEqual( str(flatten_constraint( 10 > a )), "[IV0 < 10]" ) # surprising
        self.assertEqual( str(flatten_constraint( a+b > c )), "[((IV0) + (IV1)) > (IV2)]" )
        #self.assertEqual( str(flatten_constraint( c < a+b )), "[((IV0) + (IV1)) > (IV2)]" ) # TODO, make it do the swap (again)
        self.assertEqual( str(flatten_constraint( (a+b > c) == x|y )), "[(((IV0) + (IV1)) > (IV2)) == (BV7), ((BV0) or (BV1)) == (BV7)]" )

        self.assertEqual( str(flatten_constraint( a + b == c )), "[((IV0) + (IV1)) == (IV2)]" )
        #self.assertEqual( str(flatten_constraint( c != a + b )), "[((IV0) + (IV1)) != (IV2)]" ) # TODO, make it do the swap (again)
        self.assertEqual( str(flatten_constraint( ((a > 5) == (b < 3)) )), "[(IV0 > 5) == (BV8), (IV1 < 3) == (BV8)]" )

        self.assertEqual( str(flatten_constraint( cp.cpm_array([1,2,3])[a] == b )), "[([1 2 3][IV0]) == (IV1)]" )
        self.assertEqual( str(flatten_constraint( cp.cpm_array([1,2,3])[a] > b )), "[([1 2 3][IV0]) > (IV1)]" )
        cp.intvar(0,2, 4) # increase counter
        self.assertEqual( str(flatten_constraint( cp.cpm_array([1,2,3])[a] <= b )), "[([1 2 3][IV0]) <= (IV1)]" )
        self.assertEqual( str(flatten_constraint( cp.AllDifferent([a+b,b+c,c+3]) )), "[alldifferent(IV9,IV10,IV11), ((IV0) + (IV1)) == (IV9), ((IV1) + (IV2)) == (IV10), ((IV2) + 3) == (IV11)]" )

        # issue #27
        self.assertEqual( str(flatten_constraint( (a == 10).implies(b == c+d) )), "[(IV0 == 10) -> (BV9), (((IV2) + (IV3)) == (IV1)) == (BV9)]" )
        # different order should not create more tempvars
        self.assertEqual( str(flatten_constraint( (a == 10).implies(c+d == b) )), "[(IV0 == 10) -> (BV10), (((IV2) + (IV3)) == (IV1)) == (BV10)]" )
        self.assertEqual( str(flatten_constraint( a // b == c )), "[((IV0) // (IV1)) == (IV2)]" )
        self.assertEqual( str(flatten_constraint( c == a // b )), "[((IV0) // (IV1)) == (IV2)]" )

        # double negation #146
        self.assertEqual( str(flatten_constraint( ~(~(a == 7)) )), "[IV0 == 7]" )

        # negated normal form tests
        self.assertEqual( str(flatten_constraint( ~(x|y) )), "[(~BV0) and (~BV1)]" )
        self.assertEqual( str(flatten_constraint( z.implies(~(x|y)) )), "[(BV2) -> ((~BV0) and (~BV1))]" )
        self.assertEqual( str(flatten_constraint( ~(z.implies(~(x|y))) )), "[(BV2) and (BV11), ((BV0) or (BV1)) == (BV11)]" )
        self.assertEqual( str(flatten_constraint(~(z.implies(~(x&y))))), "[and([BV2, BV0, BV1])]" )
        self.assertEqual( str(flatten_constraint((~z).implies(~(x|y)))), "[(~BV2) -> ((~BV0) and (~BV1))]" )
<<<<<<< HEAD
        self.assertEqual( str(flatten_constraint((~z|y).implies(~(x|y)))), "[((~BV2) or (BV1)) -> (BV12), ((~BV0) and (~BV1)) == (BV12)]" )
=======
        self.assertEqual( str(flatten_constraint((~z|y).implies(~(x|y)))), "[((BV0) or (BV1)) -> (BV2), ((BV0) or (BV1)) -> (~BV1)]" )
>>>>>>> b75f5770
        self.assertEqual( str(a % 1 == 0), "(IV0) mod 1 == 0" )

        # boolexpr as numexpr
        self.assertEqual( str(flatten_constraint((a + b == 2) <= 0)), "[BV13 <= 0, ((IV0) + (IV1) == 2) == (BV13)]" )

        # != in boolexpr, bug #170
        self.assertEqual( str(normalized_boolexpr(x != (a == 1))), "((BV14) == (~BV0), [(IV0 == 1) == (BV14)])" )<|MERGE_RESOLUTION|>--- conflicted
+++ resolved
@@ -207,11 +207,7 @@
         self.assertEqual( str(flatten_constraint( ~(z.implies(~(x|y))) )), "[(BV2) and (BV11), ((BV0) or (BV1)) == (BV11)]" )
         self.assertEqual( str(flatten_constraint(~(z.implies(~(x&y))))), "[and([BV2, BV0, BV1])]" )
         self.assertEqual( str(flatten_constraint((~z).implies(~(x|y)))), "[(~BV2) -> ((~BV0) and (~BV1))]" )
-<<<<<<< HEAD
-        self.assertEqual( str(flatten_constraint((~z|y).implies(~(x|y)))), "[((~BV2) or (BV1)) -> (BV12), ((~BV0) and (~BV1)) == (BV12)]" )
-=======
         self.assertEqual( str(flatten_constraint((~z|y).implies(~(x|y)))), "[((BV0) or (BV1)) -> (BV2), ((BV0) or (BV1)) -> (~BV1)]" )
->>>>>>> b75f5770
         self.assertEqual( str(a % 1 == 0), "(IV0) mod 1 == 0" )
 
         # boolexpr as numexpr
